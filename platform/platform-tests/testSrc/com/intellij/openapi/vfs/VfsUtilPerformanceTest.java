/*
 * Copyright 2000-2016 JetBrains s.r.o.
 *
 * Licensed under the Apache License, Version 2.0 (the "License");
 * you may not use this file except in compliance with the License.
 * You may obtain a copy of the License at
 *
 * http://www.apache.org/licenses/LICENSE-2.0
 *
 * Unless required by applicable law or agreed to in writing, software
 * distributed under the License is distributed on an "AS IS" BASIS,
 * WITHOUT WARRANTIES OR CONDITIONS OF ANY KIND, either express or implied.
 * See the License for the specific language governing permissions and
 * limitations under the License.
 */
package com.intellij.openapi.vfs;

import com.intellij.concurrency.JobLauncher;
import com.intellij.concurrency.JobSchedulerImpl;
import com.intellij.openapi.application.WriteAction;
import com.intellij.openapi.command.WriteCommandAction;
import com.intellij.openapi.progress.ProgressManager;
import com.intellij.openapi.util.Disposer;
import com.intellij.openapi.util.Ref;
import com.intellij.openapi.util.io.FileUtil;
import com.intellij.openapi.util.io.IoTestUtil;
import com.intellij.openapi.util.text.StringUtil;
import com.intellij.openapi.vfs.ex.temp.TempFileSystem;
import com.intellij.openapi.vfs.newvfs.ManagingFS;
import com.intellij.openapi.vfs.newvfs.NewVirtualFile;
import com.intellij.openapi.vfs.newvfs.events.VFileCreateEvent;
import com.intellij.openapi.vfs.newvfs.events.VFileDeleteEvent;
import com.intellij.openapi.vfs.newvfs.events.VFileEvent;
import com.intellij.openapi.vfs.newvfs.impl.VirtualDirectoryImpl;
import com.intellij.openapi.vfs.newvfs.persistent.PersistentFS;
import com.intellij.testFramework.EdtTestUtil;
import com.intellij.testFramework.JITSensitive;
import com.intellij.testFramework.PlatformTestUtil;
import com.intellij.testFramework.SkipSlowTestLocally;
import com.intellij.testFramework.fixtures.BareTestFixtureTestCase;
import com.intellij.testFramework.fixtures.impl.LightTempDirTestFixtureImpl;
import com.intellij.testFramework.rules.TempDirectory;
import com.intellij.util.ExceptionUtil;
import com.intellij.util.ThrowableRunnable;
import com.intellij.util.TimeoutUtil;
import com.intellij.util.ui.UIUtil;
import gnu.trove.TIntHashSet;
import org.junit.Rule;
import org.junit.Test;

import java.io.File;
import java.io.IOException;
import java.util.ArrayList;
import java.util.Arrays;
import java.util.Collections;
import java.util.List;
import java.util.concurrent.CountDownLatch;
import java.util.concurrent.TimeUnit;
import java.util.stream.Collectors;
import java.util.stream.IntStream;

import static org.junit.Assert.*;

@JITSensitive
@SkipSlowTestLocally
public class VfsUtilPerformanceTest extends BareTestFixtureTestCase {
  @Rule public TempDirectory myTempDir = new TempDirectory();

  @Test
  public void testFindChildByNamePerformance() throws IOException {
    File tempDir = myTempDir.newFolder();
    VirtualFile vDir = LocalFileSystem.getInstance().findFileByIoFile(tempDir);
    assertNotNull(vDir);
    assertTrue(vDir.isDirectory());

<<<<<<< HEAD
    WriteAction.runAndWait(() -> {
=======
    WriteCommandAction.writeCommandAction(null).run(() -> {
>>>>>>> 54425956
      for (int i = 0; i < 10_000; i++) {
        String name = i + ".txt";
        vDir.createChildData(vDir, name);
      }
    });

    VirtualFile theChild = vDir.findChild("5111.txt");
    assertNotNull(theChild);
    UIUtil.pump(); // wait for all event handlers to calm down

    LOG.debug("Start searching...");
    PlatformTestUtil.startPerformanceTest("finding child", 1500, () -> {
      for (int i = 0; i < 1_000_000; i++) {
        VirtualFile child = vDir.findChild("5111.txt");
        assertEquals(theChild, child);
      }
    }).assertTiming();

<<<<<<< HEAD
    WriteAction.runAndWait(() -> {
=======
    WriteCommandAction.writeCommandAction(null).run(() -> {
>>>>>>> 54425956
      for (VirtualFile file : vDir.getChildren()) {
        file.delete(this);
      }
    });
  }

  @Test
  public void testFindRootPerformance() throws IOException {
    File tempJar = IoTestUtil.createTestJar(myTempDir.newFile("test.jar"));
    VirtualFile jar = LocalFileSystem.getInstance().findFileByIoFile(tempJar);
    assertNotNull(jar);

    JarFileSystem fs = JarFileSystem.getInstance();
    String path = jar.getPath() + "!/";
    NewVirtualFile root = ManagingFS.getInstance().findRoot(path, fs);
    PlatformTestUtil.startPerformanceTest("finding root", 10_000,
        () -> JobLauncher.getInstance().invokeConcurrentlyUnderProgress(
        Collections.nCopies(500, null), null, false, false,
        __ -> {
          for (int i = 0; i < 20_000; i++) {
            NewVirtualFile rootJar = ManagingFS.getInstance().findRoot(path, fs);
            assertNotNull(rootJar);
            assertSame(root, rootJar);
          }
          return true;
        })).assertTiming();
  }

  @Test
  public void testGetParentPerformance() throws IOException {
    File tempDir = myTempDir.newFolder();
    VirtualFile vDir = LocalFileSystem.getInstance().findFileByIoFile(tempDir);
    assertNotNull(vDir);
    assertTrue(vDir.isDirectory());
    int depth = 10;
    WriteCommandAction.writeCommandAction(null).run(() -> {
      VirtualFile dir = vDir;
      for (int i = 0; i < depth; i++) {
        dir = dir.createChildDirectory(this, "foo");
      }
      VirtualFile leafDir = dir;
      ThrowableRunnable checkPerformance = new ThrowableRunnable() {
        private VirtualFile findRoot(VirtualFile file) {
          while (true) {
            VirtualFile parent = file.getParent();
            if (parent == null) {
              return file;
            }
            file = parent;
          }
        }

        @Override
        public void run() {
          for (int i = 0; i < 5_000_000; i++) {
            checkRootsEqual();
          }
        }

        private void checkRootsEqual() {
          assertEquals(findRoot(vDir), findRoot(leafDir));
        }
      };
      int time = 1200;
      PlatformTestUtil.startPerformanceTest("getParent before movement", time, checkPerformance).assertTiming();
      VirtualFile dir1 = vDir.createChildDirectory(this, "dir1");
      VirtualFile dir2 = vDir.createChildDirectory(this, "dir2");
      for (int i = 0; i < 13; i++) {  /*13 is max length with THashMap capacity of 17, we get plenty collisions then*/
        dir1.createChildData(this, "a" + i + ".txt").move(this, dir2);
      }
      PlatformTestUtil.startPerformanceTest("getParent after movement", time, checkPerformance).assertTiming();
    });
  }

  @Test
  public void testGetPathPerformance() throws Exception {
    LightTempDirTestFixtureImpl fixture = new LightTempDirTestFixtureImpl();
    fixture.setUp();
    Disposer.register(getTestRootDisposable(), () -> {
      try {
        fixture.tearDown();
      }
      catch (Exception e) {
        ExceptionUtil.rethrowAllAsUnchecked(e);
      }
    });

    EdtTestUtil.runInEdtAndWait(() -> {
      String path = "unitTest_testGetPathPerformance_6542623412414351229/" +
                    "junit6921058097194294088/" +
                    StringUtil.repeat("xxx/", 50) +
                    "fff.txt";
      VirtualFile file = fixture.findOrCreateDir(path);

      PlatformTestUtil.startPerformanceTest("VF.getPath()", 10_000, () -> {
        for (int i = 0; i < 1_000_000; ++i) {
          file.getPath();
        }
      }).assertTiming();
    });
  }

  @Test
  public void testAsyncRefresh() throws Throwable {
    Ref<Throwable> ex = Ref.create();
    boolean success = JobLauncher.getInstance().invokeConcurrentlyUnderProgress(
      Arrays.asList(new Object[JobSchedulerImpl.getJobPoolParallelism()]), ProgressManager.getInstance().getProgressIndicator(), false,
      o -> {
        try {
          doAsyncRefreshTest();
        }
        catch (Throwable t) {
          ex.set(t);
        }
        return true;
      });

    if (!ex.isNull()) throw ex.get();
    if (!success) fail("!success");
  }

  private void doAsyncRefreshTest() throws Exception {
    int N = 1000;
    byte[] data = "xxx".getBytes(CharsetToolkit.UTF8_CHARSET);

    File temp = myTempDir.newFolder();
    LocalFileSystem fs = LocalFileSystem.getInstance();
    VirtualFile vTemp = fs.findFileByIoFile(temp);
    assertNotNull(vTemp);

    VirtualFile[] children = new VirtualFile[N];
    long[] timestamp = new long[N];

    for (int i = 0; i < N; i++) {
      File file = new File(temp, i + ".txt");
      FileUtil.writeToFile(file, data);
      VirtualFile child = fs.refreshAndFindFileByIoFile(file);
      assertNotNull(child);
      children[i] = child;
      timestamp[i] = file.lastModified();
    }

    vTemp.refresh(false, true);

    for (int i = 0; i < N; i++) {
      File file = new File(temp, i + ".txt");
      assertEquals(timestamp[i], file.lastModified());
      VirtualFile child = fs.findFileByIoFile(file);
      assertNotNull(child);
      IoTestUtil.assertTimestampsEqual(timestamp[i], child.getTimeStamp());
    }

    for (int i = 0; i < N; i++) {
      File file = new File(temp, i + ".txt");
      FileUtil.writeToFile(file, data);
      assertTrue(file.setLastModified(timestamp[i] - 2000));
      long modified = file.lastModified();
      assertTrue("File:" + file.getPath() + "; time:" + modified, timestamp[i] != modified);
      timestamp[i] = modified;
      IoTestUtil.assertTimestampsNotEqual(children[i].getTimeStamp(), modified);
    }

    CountDownLatch latch = new CountDownLatch(N);
    for (VirtualFile child : children) {
      child.refresh(true, true, latch::countDown);
      TimeoutUtil.sleep(10);
    }
    while (latch.getCount() > 0) {
      latch.await(100, TimeUnit.MILLISECONDS);
      UIUtil.pump();
    }

    for (int i = 0; i < N; i++) {
      VirtualFile child = children[i];
      IoTestUtil.assertTimestampsEqual(timestamp[i], child.getTimeStamp());
    }
  }

  @Test
  public void PersistentFS_performance_ofManyFilesCreateDelete() throws IOException {
    int N = 30_000;
    List<VFileEvent> events = new ArrayList<>(N);
    VirtualDirectoryImpl temp = createTempFsDirectory();

    UIUtil.invokeAndWaitIfNeeded((Runnable)() -> {
      PlatformTestUtil.startPerformanceTest("many files creations", 3_000, () -> {
        assertEquals(N, events.size());
        assertTrue(!temp.allChildrenLoaded());
        processEvents(events);
        assertEquals(N, temp.getCachedChildren().size());
      })
      .setup(() -> {
        eventsForDeleting(events, temp);
        if (!events.isEmpty()) {
          processEvents(events);
        }
        eventsForCreating(events, N, temp);
        assertEquals(N, TempFileSystem.getInstance().list(temp).length); // do not call getChildren which caches everything
      })
      .assertTiming();

      PlatformTestUtil.startPerformanceTest("many files deletions", 3_300, () -> {
        assertEquals(N, events.size());
        processEvents(events);
        assertEquals(0, temp.getCachedChildren().size());
      })
      .setup(() -> {
        if (temp.getCachedChildren().size() != N) {
          eventsForDeleting(events, temp);
          if (!events.isEmpty()) {
            processEvents(events);
          }
          eventsForCreating(events, N, temp);
          processEvents(events);
        }
        eventsForDeleting(events, temp);
        assertEquals(N, TempFileSystem.getInstance().list(temp).length); // do not call getChildren which caches everything
      })
      .assertTiming();
      }
    );
  }

  private VirtualDirectoryImpl createTempFsDirectory() throws IOException {
    VirtualDirectoryImpl temp = WriteAction.computeAndWait(() ->
         (VirtualDirectoryImpl)TempFileSystem.getInstance().findFileByPath("/").createChildDirectory(this, "temp"));
    Disposer.register(getTestRootDisposable(), () -> {
      try {
        WriteAction.runAndWait(() -> temp.delete(this));
      }
      catch (IOException e) {
        throw new RuntimeException();
      }
    });
    return temp;
  }

  private static void processEvents(List<VFileEvent> events) {
    WriteCommandAction.runWriteCommandAction(null, () -> PersistentFS.getInstance().processEvents(events));
  }

  private void eventsForCreating(List<VFileEvent> events, int N, VirtualDirectoryImpl temp) {
    events.clear();
    TempFileSystem fs = TempFileSystem.getInstance();
    IntStream.range(0, N)
      .mapToObj(i -> new VFileCreateEvent(this, temp, i + ".txt", false, false))
      .peek(event -> {
        if (fs.findModelChild(temp, event.getChildName()) == null) {
          fs.createChildFile(this, temp, event.getChildName());
        }
      })
      .forEach(events::add);
    List<CharSequence> names = events.stream().map(e -> ((VFileCreateEvent)e).getChildName()).collect(Collectors.toList());
    temp.removeChildren(new TIntHashSet(), names);
  }

  private void eventsForDeleting(List<VFileEvent> events, VirtualDirectoryImpl temp) {
    events.clear();
    temp.getCachedChildren().stream()
      .map(v->new VFileDeleteEvent(this, v, false))
      .forEach(events::add);
  }

}<|MERGE_RESOLUTION|>--- conflicted
+++ resolved
@@ -73,11 +73,7 @@
     assertNotNull(vDir);
     assertTrue(vDir.isDirectory());
 
-<<<<<<< HEAD
-    WriteAction.runAndWait(() -> {
-=======
     WriteCommandAction.writeCommandAction(null).run(() -> {
->>>>>>> 54425956
       for (int i = 0; i < 10_000; i++) {
         String name = i + ".txt";
         vDir.createChildData(vDir, name);
@@ -96,11 +92,7 @@
       }
     }).assertTiming();
 
-<<<<<<< HEAD
-    WriteAction.runAndWait(() -> {
-=======
     WriteCommandAction.writeCommandAction(null).run(() -> {
->>>>>>> 54425956
       for (VirtualFile file : vDir.getChildren()) {
         file.delete(this);
       }
