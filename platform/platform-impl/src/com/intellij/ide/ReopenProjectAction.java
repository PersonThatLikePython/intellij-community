<<<<<<< HEAD
/*
 * Copyright 2000-2011 JetBrains s.r.o.
 *
 * Licensed under the Apache License, Version 2.0 (the "License");
 * you may not use this file except in compliance with the License.
 * You may obtain a copy of the License at
 *
 * http://www.apache.org/licenses/LICENSE-2.0
 *
 * Unless required by applicable law or agreed to in writing, software
 * distributed under the License is distributed on an "AS IS" BASIS,
 * WITHOUT WARRANTIES OR CONDITIONS OF ANY KIND, either express or implied.
 * See the License for the specific language governing permissions and
 * limitations under the License.
 */
package com.intellij.ide;

import com.intellij.openapi.actionSystem.AnAction;
import com.intellij.openapi.actionSystem.AnActionEvent;
import com.intellij.openapi.actionSystem.PlatformDataKeys;
import com.intellij.openapi.actionSystem.Presentation;
import com.intellij.openapi.project.DumbAware;
import com.intellij.openapi.project.Project;
import com.intellij.openapi.ui.Messages;
import com.intellij.openapi.util.io.FileUtil;

import java.awt.event.InputEvent;
import java.io.File;

/**
* @author yole
*/
public class ReopenProjectAction extends AnAction implements DumbAware {
  private final String myProjectPath;
  private final String myProjectName;
  private final boolean myNeedShowPath;

  public ReopenProjectAction(final String projectPath, final String projectName, boolean needShowPath) {
    myProjectPath = projectPath;
    myProjectName = projectName;
    myNeedShowPath = needShowPath;

    final Presentation presentation = getTemplatePresentation();
    String text = myProjectPath.equals(myProjectName) ? FileUtil.getLocationRelativeToUserHome(myProjectPath) : myProjectName;
    presentation.setText(text, false);
    presentation.setDescription(projectPath);
  }


  public void actionPerformed(AnActionEvent e) {
    final int modifiers = e.getModifiers();
    final boolean forceOpenInNewFrame = (modifiers & InputEvent.CTRL_MASK) != 0 || (modifiers & InputEvent.SHIFT_MASK) != 0;
    Project project = PlatformDataKeys.PROJECT.getData(e.getDataContext());
    File file = new File(myProjectPath);
    if (!file.exists() || !file.isDirectory()) {
      Messages.showErrorDialog(project, "The directory " + FileUtil.toSystemDependentName(myProjectPath) + " does not exist.\n" +
                                        "If it is on a removable or network drive, please make sure that the drive is connected.",
                               "Reopen Project");
      return;
    }
    RecentProjectsManagerBase.getInstance().doOpenProject(myProjectPath, project, forceOpenInNewFrame);
  }

  public String getProjectPath() {
    return myProjectPath;
  }
  
  public boolean needShowPath() {
    return myNeedShowPath;
  }

  public String getProjectName() {
    return myProjectName;
  }
}
=======
/*
 * Copyright 2000-2011 JetBrains s.r.o.
 *
 * Licensed under the Apache License, Version 2.0 (the "License");
 * you may not use this file except in compliance with the License.
 * You may obtain a copy of the License at
 *
 * http://www.apache.org/licenses/LICENSE-2.0
 *
 * Unless required by applicable law or agreed to in writing, software
 * distributed under the License is distributed on an "AS IS" BASIS,
 * WITHOUT WARRANTIES OR CONDITIONS OF ANY KIND, either express or implied.
 * See the License for the specific language governing permissions and
 * limitations under the License.
 */
package com.intellij.ide;

import com.intellij.openapi.actionSystem.AnAction;
import com.intellij.openapi.actionSystem.AnActionEvent;
import com.intellij.openapi.actionSystem.PlatformDataKeys;
import com.intellij.openapi.actionSystem.Presentation;
import com.intellij.openapi.project.DumbAware;
import com.intellij.openapi.project.Project;
import com.intellij.openapi.ui.Messages;
import com.intellij.openapi.util.io.FileUtil;

import java.awt.event.InputEvent;
import java.io.File;

/**
* @author yole
*/
public class ReopenProjectAction extends AnAction implements DumbAware {
  private final String myProjectPath;
  private final String myProjectName;
  private final boolean myNeedShowPath;

  public ReopenProjectAction(final String projectPath, final String projectName, boolean needShowPath) {
    myProjectPath = projectPath;
    myProjectName = projectName;
    myNeedShowPath = needShowPath;

    final Presentation presentation = getTemplatePresentation();
    String text = myProjectPath.equals(myProjectName) ? FileUtil.getLocationRelativeToUserHome(myProjectPath) : myProjectName;
    presentation.setText(text, false);
    presentation.setDescription(projectPath);
  }


  public void actionPerformed(AnActionEvent e) {
    final int modifiers = e.getModifiers();
    final boolean forceOpenInNewFrame = (modifiers & InputEvent.CTRL_MASK) != 0 || (modifiers & InputEvent.SHIFT_MASK) != 0;
    Project project = PlatformDataKeys.PROJECT.getData(e.getDataContext());
    if (!new File(myProjectPath).exists()) {
      Messages.showErrorDialog(project, "The path " + FileUtil.toSystemDependentName(myProjectPath) + " does not exist.\n" +
                                        "If it is on a removable or network drive, please make sure that the drive is connected.",
                               "Reopen Project");
      return;
    }
    RecentProjectsManagerBase.getInstance().doOpenProject(myProjectPath, project, forceOpenInNewFrame);
  }

  public String getProjectPath() {
    return myProjectPath;
  }
  
  public boolean needShowPath() {
    return myNeedShowPath;
  }

  public String getProjectName() {
    return myProjectName;
  }
}
>>>>>>> 62c012c0
<|MERGE_RESOLUTION|>--- conflicted
+++ resolved
@@ -1,152 +1,74 @@
-<<<<<<< HEAD
-/*
- * Copyright 2000-2011 JetBrains s.r.o.
- *
- * Licensed under the Apache License, Version 2.0 (the "License");
- * you may not use this file except in compliance with the License.
- * You may obtain a copy of the License at
- *
- * http://www.apache.org/licenses/LICENSE-2.0
- *
- * Unless required by applicable law or agreed to in writing, software
- * distributed under the License is distributed on an "AS IS" BASIS,
- * WITHOUT WARRANTIES OR CONDITIONS OF ANY KIND, either express or implied.
- * See the License for the specific language governing permissions and
- * limitations under the License.
- */
-package com.intellij.ide;
-
-import com.intellij.openapi.actionSystem.AnAction;
-import com.intellij.openapi.actionSystem.AnActionEvent;
-import com.intellij.openapi.actionSystem.PlatformDataKeys;
-import com.intellij.openapi.actionSystem.Presentation;
-import com.intellij.openapi.project.DumbAware;
-import com.intellij.openapi.project.Project;
-import com.intellij.openapi.ui.Messages;
-import com.intellij.openapi.util.io.FileUtil;
-
-import java.awt.event.InputEvent;
-import java.io.File;
-
-/**
-* @author yole
-*/
-public class ReopenProjectAction extends AnAction implements DumbAware {
-  private final String myProjectPath;
-  private final String myProjectName;
-  private final boolean myNeedShowPath;
-
-  public ReopenProjectAction(final String projectPath, final String projectName, boolean needShowPath) {
-    myProjectPath = projectPath;
-    myProjectName = projectName;
-    myNeedShowPath = needShowPath;
-
-    final Presentation presentation = getTemplatePresentation();
-    String text = myProjectPath.equals(myProjectName) ? FileUtil.getLocationRelativeToUserHome(myProjectPath) : myProjectName;
-    presentation.setText(text, false);
-    presentation.setDescription(projectPath);
-  }
-
-
-  public void actionPerformed(AnActionEvent e) {
-    final int modifiers = e.getModifiers();
-    final boolean forceOpenInNewFrame = (modifiers & InputEvent.CTRL_MASK) != 0 || (modifiers & InputEvent.SHIFT_MASK) != 0;
-    Project project = PlatformDataKeys.PROJECT.getData(e.getDataContext());
-    File file = new File(myProjectPath);
-    if (!file.exists() || !file.isDirectory()) {
-      Messages.showErrorDialog(project, "The directory " + FileUtil.toSystemDependentName(myProjectPath) + " does not exist.\n" +
-                                        "If it is on a removable or network drive, please make sure that the drive is connected.",
-                               "Reopen Project");
-      return;
-    }
-    RecentProjectsManagerBase.getInstance().doOpenProject(myProjectPath, project, forceOpenInNewFrame);
-  }
-
-  public String getProjectPath() {
-    return myProjectPath;
-  }
-  
-  public boolean needShowPath() {
-    return myNeedShowPath;
-  }
-
-  public String getProjectName() {
-    return myProjectName;
-  }
-}
-=======
-/*
- * Copyright 2000-2011 JetBrains s.r.o.
- *
- * Licensed under the Apache License, Version 2.0 (the "License");
- * you may not use this file except in compliance with the License.
- * You may obtain a copy of the License at
- *
- * http://www.apache.org/licenses/LICENSE-2.0
- *
- * Unless required by applicable law or agreed to in writing, software
- * distributed under the License is distributed on an "AS IS" BASIS,
- * WITHOUT WARRANTIES OR CONDITIONS OF ANY KIND, either express or implied.
- * See the License for the specific language governing permissions and
- * limitations under the License.
- */
-package com.intellij.ide;
-
-import com.intellij.openapi.actionSystem.AnAction;
-import com.intellij.openapi.actionSystem.AnActionEvent;
-import com.intellij.openapi.actionSystem.PlatformDataKeys;
-import com.intellij.openapi.actionSystem.Presentation;
-import com.intellij.openapi.project.DumbAware;
-import com.intellij.openapi.project.Project;
-import com.intellij.openapi.ui.Messages;
-import com.intellij.openapi.util.io.FileUtil;
-
-import java.awt.event.InputEvent;
-import java.io.File;
-
-/**
-* @author yole
-*/
-public class ReopenProjectAction extends AnAction implements DumbAware {
-  private final String myProjectPath;
-  private final String myProjectName;
-  private final boolean myNeedShowPath;
-
-  public ReopenProjectAction(final String projectPath, final String projectName, boolean needShowPath) {
-    myProjectPath = projectPath;
-    myProjectName = projectName;
-    myNeedShowPath = needShowPath;
-
-    final Presentation presentation = getTemplatePresentation();
-    String text = myProjectPath.equals(myProjectName) ? FileUtil.getLocationRelativeToUserHome(myProjectPath) : myProjectName;
-    presentation.setText(text, false);
-    presentation.setDescription(projectPath);
-  }
-
-
-  public void actionPerformed(AnActionEvent e) {
-    final int modifiers = e.getModifiers();
-    final boolean forceOpenInNewFrame = (modifiers & InputEvent.CTRL_MASK) != 0 || (modifiers & InputEvent.SHIFT_MASK) != 0;
-    Project project = PlatformDataKeys.PROJECT.getData(e.getDataContext());
-    if (!new File(myProjectPath).exists()) {
-      Messages.showErrorDialog(project, "The path " + FileUtil.toSystemDependentName(myProjectPath) + " does not exist.\n" +
-                                        "If it is on a removable or network drive, please make sure that the drive is connected.",
-                               "Reopen Project");
-      return;
-    }
-    RecentProjectsManagerBase.getInstance().doOpenProject(myProjectPath, project, forceOpenInNewFrame);
-  }
-
-  public String getProjectPath() {
-    return myProjectPath;
-  }
-  
-  public boolean needShowPath() {
-    return myNeedShowPath;
-  }
-
-  public String getProjectName() {
-    return myProjectName;
-  }
-}
->>>>>>> 62c012c0
+/*
+ * Copyright 2000-2011 JetBrains s.r.o.
+ *
+ * Licensed under the Apache License, Version 2.0 (the "License");
+ * you may not use this file except in compliance with the License.
+ * You may obtain a copy of the License at
+ *
+ * http://www.apache.org/licenses/LICENSE-2.0
+ *
+ * Unless required by applicable law or agreed to in writing, software
+ * distributed under the License is distributed on an "AS IS" BASIS,
+ * WITHOUT WARRANTIES OR CONDITIONS OF ANY KIND, either express or implied.
+ * See the License for the specific language governing permissions and
+ * limitations under the License.
+ */
+package com.intellij.ide;
+
+import com.intellij.openapi.actionSystem.AnAction;
+import com.intellij.openapi.actionSystem.AnActionEvent;
+import com.intellij.openapi.actionSystem.PlatformDataKeys;
+import com.intellij.openapi.actionSystem.Presentation;
+import com.intellij.openapi.project.DumbAware;
+import com.intellij.openapi.project.Project;
+import com.intellij.openapi.ui.Messages;
+import com.intellij.openapi.util.io.FileUtil;
+
+import java.awt.event.InputEvent;
+import java.io.File;
+
+/**
+* @author yole
+*/
+public class ReopenProjectAction extends AnAction implements DumbAware {
+  private final String myProjectPath;
+  private final String myProjectName;
+  private final boolean myNeedShowPath;
+
+  public ReopenProjectAction(final String projectPath, final String projectName, boolean needShowPath) {
+    myProjectPath = projectPath;
+    myProjectName = projectName;
+    myNeedShowPath = needShowPath;
+
+    final Presentation presentation = getTemplatePresentation();
+    String text = myProjectPath.equals(myProjectName) ? FileUtil.getLocationRelativeToUserHome(myProjectPath) : myProjectName;
+    presentation.setText(text, false);
+    presentation.setDescription(projectPath);
+  }
+
+
+  public void actionPerformed(AnActionEvent e) {
+    final int modifiers = e.getModifiers();
+    final boolean forceOpenInNewFrame = (modifiers & InputEvent.CTRL_MASK) != 0 || (modifiers & InputEvent.SHIFT_MASK) != 0;
+    Project project = PlatformDataKeys.PROJECT.getData(e.getDataContext());
+    if (!new File(myProjectPath).exists()) {
+      Messages.showErrorDialog(project, "The path " + FileUtil.toSystemDependentName(myProjectPath) + " does not exist.\n" +
+                                        "If it is on a removable or network drive, please make sure that the drive is connected.",
+                               "Reopen Project");
+      return;
+    }
+    RecentProjectsManagerBase.getInstance().doOpenProject(myProjectPath, project, forceOpenInNewFrame);
+  }
+
+  public String getProjectPath() {
+    return myProjectPath;
+  }
+  
+  public boolean needShowPath() {
+    return myNeedShowPath;
+  }
+
+  public String getProjectName() {
+    return myProjectName;
+  }
+}