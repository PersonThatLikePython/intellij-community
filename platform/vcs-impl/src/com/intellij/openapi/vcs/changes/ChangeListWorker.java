--- conflicted
+++ resolved
@@ -770,11 +770,7 @@
       ListData partialList = getDataById(listId);
       if (myMainWorker && partialList == null) {
         LOG.error(String.format("Unknown changelist %s", listId));
-<<<<<<< HEAD
-        tracker.initChangeTracking(myDefault.id, ContainerUtil.map(myLists, list -> list.id));
-=======
         tracker.initChangeTracking(myDefault.id, ContainerUtil.map(myLists, list -> list.id), null);
->>>>>>> 54425956
       }
       data.add(partialList != null ? partialList : myDefault);
     }
