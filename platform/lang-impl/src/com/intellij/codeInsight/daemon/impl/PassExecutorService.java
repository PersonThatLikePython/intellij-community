--- conflicted
+++ resolved
@@ -486,12 +486,7 @@
       }
       Document document = pass.getDocument();
       try {
-<<<<<<< HEAD
-        if (fileEditor.getComponent().isDisplayable()
-              || !ApplicationManager.getApplication().hasUI()) {
-=======
         if (fileEditor.getComponent().isDisplayable() || ApplicationManager.getApplication().isHeadlessEnvironment()) {
->>>>>>> 1b814451
           pass.applyInformationToEditor();
           FileStatusMap fileStatusMap = DaemonCodeAnalyzerEx.getInstanceEx(myProject).getFileStatusMap();
           if (document != null) {
