--- conflicted
+++ resolved
@@ -191,33 +191,15 @@
     if (listener != null) {
       templateState.addTemplateStateListener(listener);
     }
-<<<<<<< HEAD
-    Runnable r = new Runnable() {
-      @Override
-      public void run() {
-        if (selectionString != null) {
-          ApplicationManager.getApplication().runWriteAction(new Runnable() {
-            @Override
-            public void run() {
-              EditorModificationUtil.deleteSelectedText(editor);
-            }
-          });
-        }
-        else {
-          editor.getSelectionModel().removeSelection();
-        }
-        templateState.start((TemplateImpl)template, processor, predefinedVarValues);
-        fireTemplateStarted(templateState);
-=======
     Runnable r = () -> {
       if (selectionString != null) {
         ApplicationManager.getApplication().runWriteAction(() -> EditorModificationUtil.deleteSelectedText(editor));
->>>>>>> bd50525b
       }
       else {
         editor.getSelectionModel().removeSelection();
       }
       templateState.start((TemplateImpl)template, processor, predefinedVarValues);
+      fireTemplateStarted(templateState);
     };
     if (inSeparateCommand) {
       CommandProcessor.getInstance().executeCommand(myProject, r, CodeInsightBundle.message("insert.code.template.command"), null);
@@ -469,22 +451,6 @@
     final int caretOffset = editor.getCaretModel().getOffset();
     final TemplateState templateState = initTemplateState(editor);
     CommandProcessor commandProcessor = CommandProcessor.getInstance();
-<<<<<<< HEAD
-    commandProcessor.executeCommand(myProject, new Runnable() {
-      @Override
-      public void run() {
-        editor.getDocument().deleteString(templateStart, caretOffset);
-        editor.getCaretModel().moveToOffset(templateStart);
-        editor.getScrollingModel().scrollToCaret(ScrollType.RELATIVE);
-        editor.getSelectionModel().removeSelection();
-        Map<String, String> predefinedVarValues = null;
-        if (argument != null) {
-          predefinedVarValues = new HashMap<String, String>();
-          predefinedVarValues.put(TemplateImpl.ARG, argument);
-        }
-        templateState.start(template, processor, predefinedVarValues);
-        fireTemplateStarted(templateState);
-=======
     commandProcessor.executeCommand(myProject, () -> {
       editor.getDocument().deleteString(templateStart, caretOffset);
       editor.getCaretModel().moveToOffset(templateStart);
@@ -494,9 +460,9 @@
       if (argument != null) {
         predefinedVarValues = new HashMap<>();
         predefinedVarValues.put(TemplateImpl.ARG, argument);
->>>>>>> bd50525b
       }
       templateState.start(template, processor, predefinedVarValues);
+      fireTemplateStarted(templateState);
     }, CodeInsightBundle.message("insert.code.template.command"), null);
   }
 
