// Copyright 2000-2020 JetBrains s.r.o. Use of this source code is governed by the Apache 2.0 license that can be found in the LICENSE file.
package org.jetbrains.plugins.gradle.model;

import com.intellij.openapi.externalSystem.model.ExternalSystemException;
<<<<<<< HEAD
import java.util.concurrent.ConcurrentHashMap;
=======
import com.intellij.util.Consumer;
import com.intellij.util.ReflectionUtilRt;
>>>>>>> c177df57
import org.gradle.api.Action;
import org.gradle.tooling.BuildAction;
import org.gradle.tooling.BuildController;
import org.gradle.tooling.UnknownModelException;
import org.gradle.tooling.UnsupportedVersionException;
import org.gradle.tooling.internal.adapter.ProtocolToModelAdapter;
import org.gradle.tooling.internal.adapter.TargetTypeProvider;
import org.gradle.tooling.internal.gradle.DefaultBuildIdentifier;
import org.gradle.tooling.internal.gradle.DefaultProjectIdentifier;
import org.gradle.tooling.model.*;
import org.gradle.tooling.model.build.BuildEnvironment;
import org.gradle.tooling.model.build.JavaEnvironment;
import org.gradle.tooling.model.gradle.BasicGradleProject;
import org.gradle.tooling.model.gradle.GradleBuild;
import org.gradle.tooling.model.idea.IdeaProject;
import org.jetbrains.annotations.ApiStatus;
import org.jetbrains.annotations.Contract;
import org.jetbrains.annotations.NotNull;
import org.jetbrains.annotations.Nullable;
import org.jetbrains.plugins.gradle.model.ProjectImportModelProvider.BuildModelConsumer;
import org.jetbrains.plugins.gradle.model.ProjectImportModelProvider.ProjectModelConsumer;
import org.jetbrains.plugins.gradle.model.internal.TurnOffDefaultTasks;
import org.jetbrains.plugins.gradle.tooling.serialization.internal.adapter.InternalBuildIdentifier;
import org.jetbrains.plugins.gradle.tooling.serialization.internal.adapter.InternalJavaEnvironment;
import org.jetbrains.plugins.gradle.tooling.serialization.internal.adapter.Supplier;
import org.jetbrains.plugins.gradle.tooling.serialization.internal.adapter.build.InternalBuildEnvironment;

import java.io.File;
import java.io.Serializable;
import java.util.*;

/**
 * @author Vladislav.Soroka
 */
public class ProjectImportAction implements BuildAction<ProjectImportAction.AllModels>, Serializable {
  private static final ModelConverter NOOP_CONVERTER = new NoopConverter();

  private final Set<ProjectImportModelProvider> myProjectsLoadedModelProviders = new HashSet<ProjectImportModelProvider>();
  private final Set<ProjectImportModelProvider> myBuildFinishedModelProviders = new HashSet<ProjectImportModelProvider>();
  private final Set<Class<?>> myTargetTypes = new HashSet<Class<?>>();
  private final boolean myIsPreviewMode;
  private final boolean myIsCompositeBuildsSupported;
  private boolean myUseProjectsLoadedPhase;
  private AllModels myAllModels = null;
  @Nullable
  private transient GradleBuild myGradleBuild;
  private ModelConverter myModelConverter;

  public ProjectImportAction(boolean isPreviewMode, boolean isCompositeBuildsSupported) {
    myIsPreviewMode = isPreviewMode;
    myIsCompositeBuildsSupported = isCompositeBuildsSupported;
  }

  public void addProjectImportModelProvider(@NotNull ProjectImportModelProvider provider) {
    addProjectImportModelProvider(provider, false);
  }

  public void addProjectImportModelProvider(@NotNull ProjectImportModelProvider provider, boolean isProjectLoadedProvider) {
    if (isProjectLoadedProvider) {
      myProjectsLoadedModelProviders.add(provider);
    }
    else {
      myBuildFinishedModelProviders.add(provider);
    }
  }

  public void addTargetTypes(@NotNull Set<Class<?>> targetTypes) {
    myTargetTypes.addAll(targetTypes);
  }

  public void prepareForPhasedExecuter() {
    myUseProjectsLoadedPhase = true;
  }

  public void prepareForNonPhasedExecuter() {
    myUseProjectsLoadedPhase = false;
  }

  @NotNull
  protected ModelConverter getToolingModelConverter(@NotNull BuildController controller) {
    return NOOP_CONVERTER;
  }

  @Nullable
  @Override
  public AllModels execute(final BuildController controller) {
    configureAdditionalTypes(controller);
    final boolean isProjectsLoadedAction = myAllModels == null && myUseProjectsLoadedPhase;
    if (isProjectsLoadedAction || !myUseProjectsLoadedPhase) {
      long startTime = System.currentTimeMillis();
      myGradleBuild = controller.getBuildModel();
      Build mainBuild = convert(myGradleBuild);
      AllModels allModels = new AllModels(mainBuild);
      allModels.logPerformance("Get model GradleBuild", System.currentTimeMillis() - startTime);
      long startTimeBuildEnv = System.currentTimeMillis();
      BuildEnvironment buildEnvironment = controller.findModel(BuildEnvironment.class);
      allModels.setBuildEnvironment(convert(buildEnvironment));
      allModels.logPerformance("Get model BuildEnvironment", System.currentTimeMillis() - startTimeBuildEnv);
      myAllModels = allModels;
      myModelConverter = getToolingModelConverter(controller);
    }

    assert myGradleBuild != null;
    assert myModelConverter != null;
    final MyBuildController wrappedController = new MyBuildController(controller, myGradleBuild);
    fetchProjectBuildModels(wrappedController, isProjectsLoadedAction, myGradleBuild);
    addBuildModels(wrappedController, myAllModels, myGradleBuild, isProjectsLoadedAction);

    if (myIsCompositeBuildsSupported) {
      forEachNestedBuild(myGradleBuild, new GradleBuildConsumer() {
        @Override
        public void accept(@NotNull GradleBuild includedBuild) {
          if (!isProjectsLoadedAction) {
            myAllModels.getIncludedBuilds().add(convert(includedBuild));
          }
          fetchProjectBuildModels(wrappedController, isProjectsLoadedAction, includedBuild);
          addBuildModels(wrappedController, myAllModels, includedBuild, isProjectsLoadedAction);
        }
      });
    }
    if (isProjectsLoadedAction) {
      wrappedController.getModel(TurnOffDefaultTasks.class);
    }
    return isProjectsLoadedAction && !myAllModels.hasModels() ? null : myAllModels;
  }

  @Contract("null -> null")
  private static BuildEnvironment convert(final @Nullable BuildEnvironment buildEnvironment) {
    if (buildEnvironment == null) return null;
    return buildEnvironment instanceof InternalBuildEnvironment ? buildEnvironment :
           new InternalBuildEnvironment(
             new Supplier<InternalBuildIdentifier>() {
               @Override
               public InternalBuildIdentifier get() {
                 return new InternalBuildIdentifier(buildEnvironment.getBuildIdentifier().getRootDir());
               }
             },
             new Supplier<InternalJavaEnvironment>() {
               @Override
               public InternalJavaEnvironment get() {
                 JavaEnvironment java = buildEnvironment.getJava();
                 return new InternalJavaEnvironment(java.getJavaHome(), java.getJvmArguments());
               }
             },
             new Supplier<File>() {
               @Override
               public File get() {
                 return buildEnvironment.getGradle().getGradleUserHome();
               }
             },
             buildEnvironment.getGradle().getGradleVersion());
  }

  private interface GradleBuildConsumer {
    void accept(@NotNull GradleBuild build);
  }

  private static void forEachNestedBuild(@NotNull GradleBuild rootBuild, @NotNull GradleBuildConsumer buildConsumer) {
    Set<String> processedBuildsPaths = new HashSet<String>();
    String rootBuildPath = rootBuild.getBuildIdentifier().getRootDir().getPath();
    processedBuildsPaths.add(rootBuildPath);
    Queue<GradleBuild> queue = new LinkedList<GradleBuild>(rootBuild.getIncludedBuilds());
    while (!queue.isEmpty()) {
      GradleBuild includedBuild = queue.remove();
      String includedBuildPath = includedBuild.getBuildIdentifier().getRootDir().getPath();
      if (processedBuildsPaths.add(includedBuildPath)) {
        buildConsumer.accept(includedBuild);
        queue.addAll(includedBuild.getIncludedBuilds());
      }
    }
  }

  private void fetchProjectBuildModels(BuildController controller, final boolean isProjectsLoadedAction, GradleBuild build) {
    // Prepare nested build actions.
    List<BuildAction<List<Runnable>>> buildActions = new ArrayList<BuildAction<List<Runnable>>>();
    for (final BasicGradleProject gradleProject : build.getProjects()) {
      buildActions.add(
        new BuildAction<List<Runnable>>() {
          @Override
          public List<Runnable> execute(BuildController controller) {
            return getProjectModels(controller, myAllModels, gradleProject, isProjectsLoadedAction);
          }
        }
      );
    }

    // Execute nested build actions.
    List<List<Runnable>> addFetchedModelActions = controller.run(buildActions);

    // Execute returned actions sequentially in one thread to populate myAllModels.
    for (List<Runnable> actions : addFetchedModelActions) {
      for (Runnable action : actions) {
        action.run();
      }
    }
  }

  @NotNull
  private static Build convert(@NotNull GradleBuild build) {
    DefaultBuild rootProject = new DefaultBuild(build.getRootProject().getName(), build.getBuildIdentifier().getRootDir());
    for (BasicGradleProject project : build.getProjects()) {
      rootProject.addProject(project.getName(), project.getProjectIdentifier());
    }
    return rootProject;
  }

  private void configureAdditionalTypes(BuildController controller) {
    if (myTargetTypes.isEmpty()) return;
    try {
      ProtocolToModelAdapter modelAdapter =
        ReflectionUtilRt.getField(controller.getClass(), controller, ProtocolToModelAdapter.class, "adapter");
      if (modelAdapter == null) return;
      TargetTypeProvider typeProvider =
        ReflectionUtilRt.getField(ProtocolToModelAdapter.class, modelAdapter, TargetTypeProvider.class, "targetTypeProvider");
      if (typeProvider == null) return;
      //noinspection unchecked
      Map<String, Class<?>> targetTypes =
        ReflectionUtilRt.getField(typeProvider.getClass(), typeProvider, Map.class, "configuredTargetTypes");
      if (targetTypes == null) return;
      for (Class<?> targetType : myTargetTypes) {
        targetTypes.put(targetType.getCanonicalName(), targetType);
      }
    }
    catch (Exception ignore) {
    }
  }

  /**
   * Gets project level models for a given {@code project} and returns a collection of actions,
   * which when executed add these models to {@code allModels}.
   *
   * <p>The actions returned by this method are supposed to be executed on a single thread.
   */
  private List<Runnable> getProjectModels(@NotNull BuildController controller,
                                          @NotNull final AllModels allModels,
                                          @NotNull final BasicGradleProject project,
                                          boolean isProjectsLoadedAction) {
    try {
      final List<Runnable> result = new ArrayList<Runnable>();
      Set<ProjectImportModelProvider> modelProviders = getModelProviders(isProjectsLoadedAction);
      for (ProjectImportModelProvider extension : modelProviders) {
        final Set<String> obtainedModels = new HashSet<String>();
        long startTime = System.currentTimeMillis();
        ProjectModelConsumer modelConsumer = new ProjectModelConsumer() {
          @Override
          public void consume(final @NotNull Object object, final @NotNull Class clazz) {
            result.add(new Runnable() {
              @Override
              public void run() {
                Object o = myModelConverter.convert(object);
                allModels.addModel(o, clazz, project);
              }
            });
            obtainedModels.add(clazz.getName());
          }
        };
        extension.populateProjectModels(controller, project, modelConsumer);
        allModels.logPerformance(
          "Ran extension " + extension.getClass().getName() +
          " for project " + project.getProjectIdentifier().getProjectPath() +
          " obtained " + obtainedModels.size() + " model(s): " + joinClassNamesToString(obtainedModels),
          System.currentTimeMillis() - startTime);
      }
      return result;
    }
    catch (Exception e) {
      // do not fail project import in a preview mode
      if (!myIsPreviewMode) {
        throw new ExternalSystemException(e);
      }
    }
    return Collections.emptyList();
  }

  private void addBuildModels(@NotNull BuildController controller,
                              @NotNull final AllModels allModels,
                              @NotNull final GradleBuild buildModel,
                              boolean isProjectsLoadedAction) {
    try {
      Set<ProjectImportModelProvider> modelProviders = getModelProviders(isProjectsLoadedAction);
      for (ProjectImportModelProvider extension : modelProviders) {
        final Set<String> obtainedModels = new HashSet<String>();
        long startTime = System.currentTimeMillis();
        BuildModelConsumer modelConsumer = new BuildModelConsumer() {
          @Override
          public void consumeProjectModel(@NotNull ProjectModel projectModel, @NotNull Object object, @NotNull Class clazz) {
            object = myModelConverter.convert(object);
            allModels.addModel(object, clazz, projectModel);
            obtainedModels.add(clazz.getName());
          }

          @Override
          public void consume(@NotNull BuildModel buildModel, @NotNull Object object, @NotNull Class clazz) {
            if (myModelConverter != null) {
              object = myModelConverter.convert(object);
            }
            allModels.addModel(object, clazz, buildModel);
            obtainedModels.add(clazz.getName());
          }
        };
        extension.populateBuildModels(controller, buildModel, modelConsumer);
        allModels.logPerformance(
          "Ran extension " +
          extension.getClass().getName() +
          " for build " + buildModel.getBuildIdentifier().getRootDir().getPath() +
          " obtained " + obtainedModels.size() + " model(s): " + joinClassNamesToString(obtainedModels),
          System.currentTimeMillis() - startTime);
      }
    }
    catch (Exception e) {
      // do not fail project import in a preview mode
      if (!myIsPreviewMode) {
        throw new ExternalSystemException(e);
      }
    }
  }

  private Set<ProjectImportModelProvider> getModelProviders(boolean isProjectsLoadedAction) {
    Set<ProjectImportModelProvider> modelProviders = new LinkedHashSet<ProjectImportModelProvider>();
    if (!myUseProjectsLoadedPhase) {
      modelProviders.addAll(myProjectsLoadedModelProviders);
      modelProviders.addAll(myBuildFinishedModelProviders);
    }
    else {
      modelProviders = isProjectsLoadedAction ? myProjectsLoadedModelProviders : myBuildFinishedModelProviders;
    }
    return modelProviders;
  }

  @NotNull
  private static String joinClassNamesToString(@NotNull Set<String> names) {
    StringBuilder sb = new StringBuilder();
    for (Iterator<String> it = names.iterator(); it.hasNext(); ) {
      sb.append(it.next());
      if (it.hasNext()) {
        sb.append(", ");
      }
    }

    return sb.toString();
  }

  @ApiStatus.Experimental
  public interface ModelConverter extends Serializable {
    Object convert(Object object);
  }

<<<<<<< HEAD
  // Note: This class is NOT thread safe and it is supposed to be used from a single thread.
  //       Performance logging related methods are thread safe.
  public static class AllModels extends ModelsHolder<BuildModel, ProjectModel> {
    @NotNull private final List<Build> includedBuilds = new ArrayList<Build>();
    private final Map<String, Long> performanceTrace = new ConcurrentHashMap<String, Long>();
=======
  public static final class AllModels extends ModelsHolder<BuildModel, ProjectModel> {
    @NotNull private final List<Build> includedBuilds = new ArrayList<Build>();
    private final Map<String, Long> performanceTrace = new LinkedHashMap<String, Long>();
    private transient Map<String, String> myBuildsKeyPrefixesMapping;
>>>>>>> c177df57

    public AllModels(@NotNull Build mainBuild) {
      super(mainBuild);
    }

    public AllModels(@NotNull IdeaProject ideaProject) {
      super(new LegacyIdeaProjectModelAdapter(ideaProject));
      addModel(ideaProject, IdeaProject.class);
    }

    /**
     * @deprecated use {@link #getModel(Class<IdeaProject>)}
     */
    @NotNull
    @Deprecated
    @ApiStatus.ScheduledForRemoval(inVersion = "2021.3")
    public IdeaProject getIdeaProject() {
      IdeaProject ideaProject = getModel(IdeaProject.class);
      assert ideaProject != null;
      return ideaProject;
    }

    @NotNull
    public Build getMainBuild() {
      return (Build)getRootModel();
    }

    @NotNull
    public List<Build> getIncludedBuilds() {
      return includedBuilds;
    }

    @Nullable
    public BuildEnvironment getBuildEnvironment() {
      return getModel(BuildEnvironment.class);
    }

    public void setBuildEnvironment(@Nullable BuildEnvironment buildEnvironment) {
      if (buildEnvironment != null) {
        addModel(buildEnvironment, BuildEnvironment.class);
      }
    }

    public void logPerformance(@NotNull final String description, long millis) {
      performanceTrace.put(description, millis);
    }

    public Map<String, Long> getPerformanceTrace() {
      return performanceTrace;
    }

    @Override
    public void convertPaths(@NotNull Consumer<Object> pathsConverter) {
      super.convertPaths(pathsConverter);
      BuildEnvironment buildEnvironment = getBuildEnvironment();
      if (buildEnvironment != null) {
        pathsConverter.consume(buildEnvironment);
      }
      myBuildsKeyPrefixesMapping = new HashMap<String, String>();
      convertPaths(pathsConverter, getMainBuild());
      for (Build includedBuild : includedBuilds) {
        convertPaths(pathsConverter, includedBuild);
      }
    }

    private void convertPaths(@NotNull Consumer<Object> fileMapper, @NotNull Build build) {
      String originalKey = getBuildKeyPrefix(build.getBuildIdentifier());
      fileMapper.consume(build);
      String currentKey = getBuildKeyPrefix(build.getBuildIdentifier());
      if (!originalKey.equals(currentKey)) {
        myBuildsKeyPrefixesMapping.put(currentKey, originalKey);
      }
    }

    @NotNull
    @Override
    protected String getBuildKeyPrefix(@NotNull BuildIdentifier buildIdentifier) {
      String currentKey = super.getBuildKeyPrefix(buildIdentifier);
      String originalKey = myBuildsKeyPrefixesMapping == null ? null : myBuildsKeyPrefixesMapping.get(currentKey);
      return originalKey == null ? currentKey : originalKey;
    }
  }

  private final static class DefaultBuild implements Build, Serializable {
    private final String myName;
    private final DefaultBuildIdentifier myBuildIdentifier;
    private final Collection<Project> myProjects = new ArrayList<Project>(0);

    private DefaultBuild(String name, File rootDir) {
      myName = name;
      myBuildIdentifier = new DefaultBuildIdentifier(rootDir);
    }

    @Override
    public String getName() {
      return myName;
    }

    @Override
    public BuildIdentifier getBuildIdentifier() {
      return myBuildIdentifier;
    }

    @Override
    public Collection<Project> getProjects() {
      return myProjects;
    }

    private void addProject(String name, final ProjectIdentifier projectIdentifier) {
      final String projectPath = projectIdentifier.getProjectPath();
      File rootDir = myBuildIdentifier.getRootDir();
      assert rootDir.getPath().equals(projectIdentifier.getBuildIdentifier().getRootDir().getPath());
      myProjects.add(new DefaultProjectModel(name, rootDir, projectPath));
    }

    private final static class DefaultProjectModel implements Project, Serializable {
      private final String myName;
      private final DefaultProjectIdentifier myProjectIdentifier;

      private DefaultProjectModel(@NotNull String name, @NotNull File rootDir, @NotNull String projectPath) {
        myName = name;
        myProjectIdentifier = new DefaultProjectIdentifier(rootDir, projectPath);
      }

      @Override
      public String getName() {
        return myName;
      }

      @Override
      public ProjectIdentifier getProjectIdentifier() {
        return myProjectIdentifier;
      }

      @Override
      public String toString() {
        return "ProjectModel{" +
               "name='" + myName + '\'' +
               ", id=" + myProjectIdentifier +
               '}';
      }
    }
  }

  private final static class MyBuildController implements BuildController {
    private final BuildController myDelegate;
    private final GradleBuild myMainGradleBuild;
    private final Model myMyMainGradleBuildRootProject;

    private MyBuildController(@NotNull BuildController buildController, @NotNull GradleBuild mainGradleBuild) {
      myDelegate = buildController;
      myMainGradleBuild = mainGradleBuild;
      myMyMainGradleBuildRootProject = myMainGradleBuild.getRootProject();
    }

    @Override
    public <T> T getModel(Class<T> aClass) throws UnknownModelException {
      if (aClass == GradleBuild.class) {
        //noinspection unchecked
        return (T)myMainGradleBuild;
      }
      return myDelegate.getModel(myMyMainGradleBuildRootProject, aClass);
    }

    @Override
    public <T> T findModel(Class<T> aClass) {
      if (aClass == GradleBuild.class) {
        //noinspection unchecked
        return (T)myMainGradleBuild;
      }
      return myDelegate.findModel(myMyMainGradleBuildRootProject, aClass);
    }

    @Override
    public GradleBuild getBuildModel() {
      return myMainGradleBuild;
    }

    @Override
    public <T> T getModel(Model model, Class<T> aClass) throws UnknownModelException {
      if (isMainBuild(model)) {
        return getModel(aClass);
      }
      else {
        return myDelegate.getModel(model, aClass);
      }
    }

    @Override
    public <T> T findModel(Model model, Class<T> aClass) {
      if (isMainBuild(model)) {
        return findModel(aClass);
      }
      else {
        return myDelegate.findModel(model, aClass);
      }
    }

    @Override
    public <T, P> T getModel(Class<T> aClass, Class<P> aClass1, Action<? super P> action)
      throws UnsupportedVersionException {
      return myDelegate.getModel(myMyMainGradleBuildRootProject, aClass, aClass1, action);
    }

    @Override
    public <T, P> T findModel(Class<T> aClass, Class<P> aClass1, Action<? super P> action) {
      return myDelegate.findModel(myMyMainGradleBuildRootProject, aClass, aClass1, action);
    }

    @Override
    public <T, P> T getModel(Model model, Class<T> aClass, Class<P> aClass1, Action<? super P> action)
      throws UnsupportedVersionException {
      if (isMainBuild(model)) {
        return getModel(aClass, aClass1, action);
      }
      else {
        return myDelegate.getModel(model, aClass, aClass1, action);
      }
    }

    @Override
    public <T, P> T findModel(Model model, Class<T> aClass, Class<P> aClass1, Action<? super P> action) {
      if (isMainBuild(model)) {
        return findModel(aClass, aClass1, action);
      }
      else {
        return myDelegate.findModel(model, aClass, aClass1, action);
      }
    }

    @Override
    public <T> List<T> run(Collection<? extends BuildAction<? extends T>> collection) {
      return myDelegate.run(collection);
    }

    @Override
    public boolean getCanQueryProjectModelInParallel(Class<?> aClass) {
      return myDelegate.getCanQueryProjectModelInParallel(aClass);
    }

    private boolean isMainBuild(Model model) {
      return model == null || model == myMainGradleBuild;
    }
  }

  private static class NoopConverter implements ModelConverter {
    @Override
    public Object convert(Object object) {
      return object;
    }
  }
}<|MERGE_RESOLUTION|>--- conflicted
+++ resolved
@@ -2,12 +2,9 @@
 package org.jetbrains.plugins.gradle.model;
 
 import com.intellij.openapi.externalSystem.model.ExternalSystemException;
-<<<<<<< HEAD
 import java.util.concurrent.ConcurrentHashMap;
-=======
 import com.intellij.util.Consumer;
 import com.intellij.util.ReflectionUtilRt;
->>>>>>> c177df57
 import org.gradle.api.Action;
 import org.gradle.tooling.BuildAction;
 import org.gradle.tooling.BuildController;
@@ -355,18 +352,12 @@
     Object convert(Object object);
   }
 
-<<<<<<< HEAD
   // Note: This class is NOT thread safe and it is supposed to be used from a single thread.
   //       Performance logging related methods are thread safe.
-  public static class AllModels extends ModelsHolder<BuildModel, ProjectModel> {
+  public static final class AllModels extends ModelsHolder<BuildModel, ProjectModel> {
     @NotNull private final List<Build> includedBuilds = new ArrayList<Build>();
     private final Map<String, Long> performanceTrace = new ConcurrentHashMap<String, Long>();
-=======
-  public static final class AllModels extends ModelsHolder<BuildModel, ProjectModel> {
-    @NotNull private final List<Build> includedBuilds = new ArrayList<Build>();
-    private final Map<String, Long> performanceTrace = new LinkedHashMap<String, Long>();
     private transient Map<String, String> myBuildsKeyPrefixesMapping;
->>>>>>> c177df57
 
     public AllModels(@NotNull Build mainBuild) {
       super(mainBuild);
