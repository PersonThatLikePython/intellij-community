// Copyright 2000-2019 JetBrains s.r.o. Use of this source code is governed by the Apache 2.0 license that can be found in the LICENSE file.
package training.ui.views

import com.intellij.ui.components.labels.LinkLabel
import com.intellij.ui.components.panels.HorizontalLayout
import com.intellij.ui.components.panels.VerticalLayout
import com.intellij.util.ui.JBUI
import training.lang.LangManager
import training.learn.CourseManager
import training.learn.LearnBundle
import training.ui.UISettings
import training.util.DataLoader
import training.util.openLinkInBrowser
import training.util.wrapWithUrlPanel
import java.awt.BorderLayout
import javax.swing.Box
import javax.swing.JLabel
import javax.swing.JPanel
import javax.swing.border.MatteBorder

class ModulesPanel : JPanel() {
  private val modulesPanel = LearningItems()

  init {
    layout = BorderLayout()
    isFocusable = false
    isOpaque = true
    background = UISettings.instance.backgroundColor
    border = UISettings.instance.emptyBorder

    initModulesPanel()

    revalidate()
    repaint()
  }

  private fun initModulesPanel() {
    val modules = CourseManager.instance.modules
    if (DataLoader.liveMode) {
      CourseManager.instance.clearModules()
    }

    modulesPanel.let {
      it.modules = modules
      it.updateItems(CourseManager.instance.unfoldModuleOnInit)
    }

    removeAll()
    add(modulesPanel, BorderLayout.CENTER)
    addFooter()
  }

  private fun addFooter() {
    val linkForFeedback = LangManager.getInstance().getLangSupport()?.langCourseFeedback ?: return

<<<<<<< HEAD
  private fun createModuleNameLinkLabel(module: Module): LinkLabel<*> {
    val moduleName = LinkLabel<Any>(module.name, null)
    moduleName.name = "moduleName"
    module2linklabel[module] = moduleName
    moduleName.setListener({ _, _ ->
                             val project = guessCurrentProject(modulesPanel)
                             var lesson = module.giveNotPassedLesson()
                             if (lesson == null) lesson = module.lessons[0]
                             val dumbService = DumbService.getInstance(project)
                             if (dumbService.isDumb && !lesson.properties.canStartInDumbMode) {
                               val balloon = createBalloon(LearnBundle.message("indexing.message"))
                               balloon.showInCenterOf(module2linklabel[module])
                               return@setListener
                             }
                             try {
                               CourseManager.instance.openLesson(project, lesson)
                             }
                             catch (e: Exception) {
                               LOG.warn(e)
                             }
                           }, null)
    moduleName.font = UISettings.instance.modulesFont
    moduleName.alignmentY = Component.BOTTOM_ALIGNMENT
    moduleName.alignmentX = Component.LEFT_ALIGNMENT
    return moduleName
  }

  private fun createSettingsButtonPanel(): JPanel {
    val settingsAction = createAnAction(AllIcons.General.Settings) { learnToolWindow?.setChooseLanguageView() }
    val settingsButton = ActionButton(settingsAction,
                                      Presentation(LearnBundle.message("deprecated.action.settings.text")).apply {
                                        icon = AllIcons.Nodes.Editorconfig
                                        isEnabled = true
                                      },
                                      "learn.tool.window.module", NAVBAR_MINIMUM_BUTTON_SIZE)
      .apply {
        minimumSize = NAVBAR_MINIMUM_BUTTON_SIZE
        preferredSize = NAVBAR_MINIMUM_BUTTON_SIZE
        maximumSize = NAVBAR_MINIMUM_BUTTON_SIZE
        alignmentX = Component.RIGHT_ALIGNMENT
        isOpaque = false
        isEnabled = true
      }

    return JPanel().apply {
      name = "settingsButtonPanel"
      isFocusable = false
      alignmentX = Component.LEFT_ALIGNMENT
      border = UISettings.instance.smallEastBorder
      isOpaque = false
      layout = BoxLayout(this, BoxLayout.X_AXIS)
      add(Box.createHorizontalGlue())
      add(settingsButton)
    }
  }

  private fun delegateToLinkLabel(descriptionPane: ModuleDescriptionPane, moduleName: LinkLabel<*>): MouseListener {
    return object : MouseListener {
      override fun mouseClicked(e: MouseEvent) {
        moduleName.doClick()
      }

      override fun mousePressed(e: MouseEvent) {
        moduleName.doClick()
      }

      override fun mouseReleased(e: MouseEvent) {

      }

      override fun mouseEntered(e: MouseEvent) {
        moduleName.entered(e)
        descriptionPane.cursor = Cursor.getPredefinedCursor(Cursor.HAND_CURSOR)
      }

      override fun mouseExited(e: MouseEvent) {
        moduleName.exited(e)
        descriptionPane.cursor = Cursor.getDefaultCursor()
      }
=======
    val footerContent = JPanel()
    footerContent.isOpaque = false
    footerContent.layout = VerticalLayout(4)
    footerContent.add(Box.createVerticalStrut(8))
    val linkLabel = LinkLabel<Any>(LearnBundle.message("feedback.link.text"), null) { _, _ ->
      openLinkInBrowser(linkForFeedback)
>>>>>>> 3f278d0e
    }
    footerContent.add(linkLabel.wrapWithUrlPanel())
    footerContent.add(JLabel(LearnBundle.message("feedback.link.hint")).also {
      it.foreground = UISettings.instance.moduleProgressColor
      it.font = it.font.deriveFont(it.font.size2D - 1)
    })

    val shiftedFooter = JPanel()
    shiftedFooter.name = "footerModulePanel"
    shiftedFooter.layout = HorizontalLayout(1)
    shiftedFooter.isFocusable = false
    shiftedFooter.isOpaque = false
    shiftedFooter.border = MatteBorder(JBUI.scale(1), 0, 0, 0, UISettings.instance.separatorColor)

    shiftedFooter.add(footerContent)
    shiftedFooter.add(Box.createHorizontalGlue())

    add(shiftedFooter, BorderLayout.PAGE_END)
  }

  fun updateMainPanel() {
    modulesPanel.removeAll()
    initModulesPanel()
  }
}
<|MERGE_RESOLUTION|>--- conflicted
+++ resolved
@@ -53,94 +53,12 @@
   private fun addFooter() {
     val linkForFeedback = LangManager.getInstance().getLangSupport()?.langCourseFeedback ?: return
 
-<<<<<<< HEAD
-  private fun createModuleNameLinkLabel(module: Module): LinkLabel<*> {
-    val moduleName = LinkLabel<Any>(module.name, null)
-    moduleName.name = "moduleName"
-    module2linklabel[module] = moduleName
-    moduleName.setListener({ _, _ ->
-                             val project = guessCurrentProject(modulesPanel)
-                             var lesson = module.giveNotPassedLesson()
-                             if (lesson == null) lesson = module.lessons[0]
-                             val dumbService = DumbService.getInstance(project)
-                             if (dumbService.isDumb && !lesson.properties.canStartInDumbMode) {
-                               val balloon = createBalloon(LearnBundle.message("indexing.message"))
-                               balloon.showInCenterOf(module2linklabel[module])
-                               return@setListener
-                             }
-                             try {
-                               CourseManager.instance.openLesson(project, lesson)
-                             }
-                             catch (e: Exception) {
-                               LOG.warn(e)
-                             }
-                           }, null)
-    moduleName.font = UISettings.instance.modulesFont
-    moduleName.alignmentY = Component.BOTTOM_ALIGNMENT
-    moduleName.alignmentX = Component.LEFT_ALIGNMENT
-    return moduleName
-  }
-
-  private fun createSettingsButtonPanel(): JPanel {
-    val settingsAction = createAnAction(AllIcons.General.Settings) { learnToolWindow?.setChooseLanguageView() }
-    val settingsButton = ActionButton(settingsAction,
-                                      Presentation(LearnBundle.message("deprecated.action.settings.text")).apply {
-                                        icon = AllIcons.Nodes.Editorconfig
-                                        isEnabled = true
-                                      },
-                                      "learn.tool.window.module", NAVBAR_MINIMUM_BUTTON_SIZE)
-      .apply {
-        minimumSize = NAVBAR_MINIMUM_BUTTON_SIZE
-        preferredSize = NAVBAR_MINIMUM_BUTTON_SIZE
-        maximumSize = NAVBAR_MINIMUM_BUTTON_SIZE
-        alignmentX = Component.RIGHT_ALIGNMENT
-        isOpaque = false
-        isEnabled = true
-      }
-
-    return JPanel().apply {
-      name = "settingsButtonPanel"
-      isFocusable = false
-      alignmentX = Component.LEFT_ALIGNMENT
-      border = UISettings.instance.smallEastBorder
-      isOpaque = false
-      layout = BoxLayout(this, BoxLayout.X_AXIS)
-      add(Box.createHorizontalGlue())
-      add(settingsButton)
-    }
-  }
-
-  private fun delegateToLinkLabel(descriptionPane: ModuleDescriptionPane, moduleName: LinkLabel<*>): MouseListener {
-    return object : MouseListener {
-      override fun mouseClicked(e: MouseEvent) {
-        moduleName.doClick()
-      }
-
-      override fun mousePressed(e: MouseEvent) {
-        moduleName.doClick()
-      }
-
-      override fun mouseReleased(e: MouseEvent) {
-
-      }
-
-      override fun mouseEntered(e: MouseEvent) {
-        moduleName.entered(e)
-        descriptionPane.cursor = Cursor.getPredefinedCursor(Cursor.HAND_CURSOR)
-      }
-
-      override fun mouseExited(e: MouseEvent) {
-        moduleName.exited(e)
-        descriptionPane.cursor = Cursor.getDefaultCursor()
-      }
-=======
     val footerContent = JPanel()
     footerContent.isOpaque = false
     footerContent.layout = VerticalLayout(4)
     footerContent.add(Box.createVerticalStrut(8))
     val linkLabel = LinkLabel<Any>(LearnBundle.message("feedback.link.text"), null) { _, _ ->
       openLinkInBrowser(linkForFeedback)
->>>>>>> 3f278d0e
     }
     footerContent.add(linkLabel.wrapWithUrlPanel())
     footerContent.add(JLabel(LearnBundle.message("feedback.link.hint")).also {
