/*
 * Copyright 2000-2014 JetBrains s.r.o.
 *
 * Licensed under the Apache License, Version 2.0 (the "License");
 * you may not use this file except in compliance with the License.
 * You may obtain a copy of the License at
 *
 * http://www.apache.org/licenses/LICENSE-2.0
 *
 * Unless required by applicable law or agreed to in writing, software
 * distributed under the License is distributed on an "AS IS" BASIS,
 * WITHOUT WARRANTIES OR CONDITIONS OF ANY KIND, either express or implied.
 * See the License for the specific language governing permissions and
 * limitations under the License.
 */
package com.intellij.xml.actions.validate;

import com.intellij.ide.errorTreeView.NewErrorTreeViewPanel;
import com.intellij.openapi.application.ApplicationManager;
import com.intellij.openapi.command.CommandProcessor;
import com.intellij.openapi.diagnostic.Logger;
import com.intellij.openapi.project.Project;
import com.intellij.openapi.ui.Messages;
import com.intellij.openapi.util.Key;
import com.intellij.openapi.vfs.VirtualFile;
import com.intellij.openapi.wm.StatusBar;
import com.intellij.openapi.wm.ToolWindowId;
import com.intellij.openapi.wm.ToolWindowManager;
import com.intellij.openapi.wm.WindowManager;
import com.intellij.ui.content.*;
import com.intellij.util.ui.ErrorTreeView;
import com.intellij.util.ui.MessageCategory;
import com.intellij.xml.XmlBundle;
import org.xml.sax.SAXParseException;

import javax.swing.*;
import java.util.concurrent.Future;

public class StdErrorReporter extends ErrorReporter {
  private static final Logger LOG = Logger.getInstance("#com.intellij.xml.actions.validate.StdErrorReporter");
  private static final Key<NewErrorTreeViewPanel> KEY = Key.create("ValidateXmlAction.KEY");

  private final NewErrorTreeViewPanel myErrorsView;
  private final String CONTENT_NAME = XmlBundle.message("xml.validate.tab.content.title");
  private final Project myProject;
  private boolean myErrorsDetected = false;

  public StdErrorReporter(ValidateXmlActionHandler handler, Project project, Runnable rerunAction) {
    super(handler);
    myProject = project;
    myErrorsView = new NewErrorTreeViewPanel(project, null, true, true, rerunAction);
  }

  @Override
  public void startProcessing() {
<<<<<<< HEAD
    final Runnable task = new Runnable() {
      @Override
      public void run() {
        try {
          ApplicationManager.getApplication().runReadAction(new Runnable() {
            @Override
            public void run() {
              StdErrorReporter.super.startProcessing();
            }
          });

          SwingUtilities.invokeLater(
            new Runnable() {
              @Override
              public void run() {
                if (!myErrorsDetected) {
                  SwingUtilities.invokeLater(
                    new Runnable() {
                      @Override
                      public void run() {
                        removeCompileContents(null);
                        final StatusBar statusBar = WindowManager.getInstance().getStatusBar(myProject);
                        if (statusBar != null) {
                          statusBar.setInfo(XmlBundle.message("xml.validate.no.errors.detected.status.message"));
                        }
                      }
                    }
                  );
=======
    final Runnable task = () -> {
      try {
        ApplicationManager.getApplication().runReadAction(() -> super.startProcessing());

        SwingUtilities.invokeLater(
          () -> {
            if (!myErrorsDetected) {
              SwingUtilities.invokeLater(
                () -> {
                  removeCompileContents(null);
                  WindowManager.getInstance().getStatusBar(myProject).setInfo(
                    XmlBundle.message("xml.validate.no.errors.detected.status.message"));
>>>>>>> bd50525b
                }
              );
            }
          }
        );
      }
      finally {
        Thread.interrupted(); // reset interrupted
      }
    };

    final MyProcessController processController = new MyProcessController();
    myErrorsView.setProcessController(processController);
    openMessageView();
    processController.setFuture( ApplicationManager.getApplication().executeOnPooledThread(task) );

    ToolWindowManager.getInstance(myProject).getToolWindow(ToolWindowId.MESSAGES_WINDOW).activate(null);
  }

  private void openMessageView() {
    CommandProcessor commandProcessor = CommandProcessor.getInstance();
    commandProcessor.executeCommand(
      myProject, () -> {
        MessageView messageView = MessageView.SERVICE.getInstance(myProject);
        final Content content = ContentFactory.SERVICE.getInstance().createContent(myErrorsView.getComponent(), CONTENT_NAME, true);
        content.putUserData(KEY, myErrorsView);
        messageView.getContentManager().addContent(content);
        messageView.getContentManager().setSelectedContent(content);
        messageView.getContentManager().addContentManagerListener(new CloseListener(content, messageView.getContentManager()));
        removeCompileContents(content);
        messageView.getContentManager().addContentManagerListener(new MyContentDisposer(content, messageView));
      },
      XmlBundle.message("validate.xml.open.message.view.command.name"),
      null
    );
  }
  private void removeCompileContents(Content notToRemove) {
    MessageView messageView = MessageView.SERVICE.getInstance(myProject);

    for (Content content : messageView.getContentManager().getContents()) {
      if (content.isPinned()) continue;
      if (CONTENT_NAME.equals(content.getDisplayName()) && content != notToRemove) {
        ErrorTreeView listErrorView = (ErrorTreeView)content.getComponent();
        if (listErrorView != null) {
          if (messageView.getContentManager().removeContent(content, true)) {
            content.release();
          }
        }
      }
    }
  }

  @Override
  public void processError(final SAXParseException ex, final ValidateXmlActionHandler.ProblemType problemType) {
    if (LOG.isDebugEnabled()) {
      String error = myHandler.buildMessageString(ex);
      LOG.debug("enter: processError(error='" + error + "')");
    }

    myErrorsDetected = true;

    if (!ApplicationManager.getApplication().isUnitTestMode()) {
      SwingUtilities.invokeLater(
        () -> {
          final VirtualFile file = myHandler.getProblemFile(ex);
          myErrorsView.addMessage(
              problemType == ValidateXmlActionHandler.ProblemType.WARNING ? MessageCategory.WARNING : MessageCategory.ERROR,
              new String[]{ex.getLocalizedMessage()},
              file,
              ex.getLineNumber() - 1,
              ex.getColumnNumber() - 1,
              null
          );
        }
      );
    }
  }

  private static class MyContentDisposer implements ContentManagerListener {
    private final Content myContent;
    private final MessageView myMessageView;

    public MyContentDisposer(final Content content, final MessageView messageView) {
      myContent = content;
      myMessageView = messageView;
    }

    @Override
    public void contentRemoved(ContentManagerEvent event) {
      final Content eventContent = event.getContent();
      if (!eventContent.equals(myContent)) {
        return;
      }
      myMessageView.getContentManager().removeContentManagerListener(this);
      NewErrorTreeViewPanel errorTreeView = eventContent.getUserData(KEY);
      if (errorTreeView != null) {
        errorTreeView.dispose();
      }
      eventContent.putUserData(KEY, null);
    }

    @Override
    public void contentAdded(ContentManagerEvent event) {
    }
    @Override
    public void contentRemoveQuery(ContentManagerEvent event) {
    }
    @Override
    public void selectionChanged(ContentManagerEvent event) {
    }
  }

  private class CloseListener extends ContentManagerAdapter {
    private Content myContent;
    private final ContentManager myContentManager;

    public CloseListener(Content content, ContentManager contentManager) {
      myContent = content;
      myContentManager = contentManager;
    }

    @Override
    public void contentRemoved(ContentManagerEvent event) {
      if (event.getContent() == myContent) {
        myErrorsView.stopProcess();

        myContentManager.removeContentManagerListener(this);
        myContent.release();
        myContent = null;
      }
    }

    @Override
    public void contentRemoveQuery(ContentManagerEvent event) {
      if (event.getContent() == myContent) {
        if (!myErrorsView.isProcessStopped()) {
          int result = Messages.showYesNoDialog(
            XmlBundle.message("xml.validate.validation.is.running.terminate.confirmation.text"),
            XmlBundle.message("xml.validate.validation.is.running.terminate.confirmation.title"),
            Messages.getQuestionIcon()
          );
          if (result != Messages.YES) {
            event.consume();
          }
        }
      }
    }
  }

  private static class MyProcessController implements NewErrorTreeViewPanel.ProcessController {
    private Future<?> myFuture;

    public void setFuture(Future<?> future) {
      myFuture = future;
    }

    @Override
    public void stopProcess() {
      if (myFuture != null) {
        myFuture.cancel(true);
      }
    }

    @Override
    public boolean isProcessStopped() {
      return myFuture != null && myFuture.isDone();
    }
  }
}<|MERGE_RESOLUTION|>--- conflicted
+++ resolved
@@ -53,54 +53,18 @@
 
   @Override
   public void startProcessing() {
-<<<<<<< HEAD
-    final Runnable task = new Runnable() {
-      @Override
-      public void run() {
-        try {
-          ApplicationManager.getApplication().runReadAction(new Runnable() {
-            @Override
-            public void run() {
-              StdErrorReporter.super.startProcessing();
-            }
-          });
-
-          SwingUtilities.invokeLater(
-            new Runnable() {
-              @Override
-              public void run() {
-                if (!myErrorsDetected) {
-                  SwingUtilities.invokeLater(
-                    new Runnable() {
-                      @Override
-                      public void run() {
-                        removeCompileContents(null);
-                        final StatusBar statusBar = WindowManager.getInstance().getStatusBar(myProject);
-                        if (statusBar != null) {
-                          statusBar.setInfo(XmlBundle.message("xml.validate.no.errors.detected.status.message"));
-                        }
-                      }
-                    }
-                  );
-=======
     final Runnable task = () -> {
       try {
         ApplicationManager.getApplication().runReadAction(() -> super.startProcessing());
 
-        SwingUtilities.invokeLater(
-          () -> {
-            if (!myErrorsDetected) {
-              SwingUtilities.invokeLater(
-                () -> {
-                  removeCompileContents(null);
-                  WindowManager.getInstance().getStatusBar(myProject).setInfo(
-                    XmlBundle.message("xml.validate.no.errors.detected.status.message"));
->>>>>>> bd50525b
-                }
-              );
-            }
+        SwingUtilities.invokeLater(() -> {
+          if (!myErrorsDetected) {
+            SwingUtilities.invokeLater(() -> {
+              removeCompileContents(null);
+              WindowManager.getInstance().getStatusBar(myProject).setInfo(XmlBundle.message("xml.validate.no.errors.detected.status.message"));
+            });
           }
-        );
+        });
       }
       finally {
         Thread.interrupted(); // reset interrupted
