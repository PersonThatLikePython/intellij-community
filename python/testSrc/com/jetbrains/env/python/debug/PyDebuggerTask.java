// Copyright 2000-2018 JetBrains s.r.o. Use of this source code is governed by the Apache 2.0 license that can be found in the LICENSE file.
package com.jetbrains.env.python.debug;

import com.google.common.collect.Sets;
import com.intellij.execution.*;
import com.intellij.execution.configurations.ConfigurationFactory;
import com.intellij.execution.configurations.RunProfile;
import com.intellij.execution.executors.DefaultDebugExecutor;
import com.intellij.execution.process.KillableColoredProcessHandler;
import com.intellij.execution.process.ProcessAdapter;
import com.intellij.execution.process.ProcessEvent;
import com.intellij.execution.process.ProcessHandler;
import com.intellij.execution.runners.ExecutionEnvironment;
import com.intellij.openapi.application.WriteAction;
import com.intellij.openapi.project.Project;
import com.intellij.openapi.projectRoots.Sdk;
import com.intellij.openapi.util.Key;
import com.intellij.xdebugger.*;
import com.jetbrains.env.python.PythonDebuggerTest;
import com.jetbrains.python.debugger.PyDebugProcess;
import com.jetbrains.python.debugger.PyDebugRunner;
<<<<<<< HEAD
import com.jetbrains.python.run.CommandLinePatcher;
=======
import com.jetbrains.python.debugger.PyDebugValueExecutionService;
>>>>>>> 2e0f8b16
import com.jetbrains.python.run.PythonCommandLineState;
import com.jetbrains.python.run.PythonConfigurationType;
import com.jetbrains.python.run.PythonRunConfiguration;
import org.jetbrains.annotations.NotNull;
import org.jetbrains.annotations.Nullable;
import org.junit.Assert;

import java.io.IOException;
import java.lang.reflect.InvocationTargetException;
import java.net.ServerSocket;
import java.util.Set;
import java.util.concurrent.Semaphore;

/**
 * @author traff
 */
public class PyDebuggerTask extends PyBaseDebuggerTask {

  private boolean myMultiprocessDebug = false;
  protected PythonRunConfiguration myRunConfiguration;
  private boolean myWaitForTermination = true;


  public PyDebuggerTask(@Nullable final String relativeTestDataPath, String scriptName, String scriptParameters) {
    super(relativeTestDataPath);
    setScriptName(scriptName);
    setScriptParameters(scriptParameters);
    init();
  }

  public PyDebuggerTask(@Nullable final String relativeTestDataPath, String scriptName) {
    this(relativeTestDataPath, scriptName, null);
  }

  protected void init() {

  }

  @Nullable
  @Override
  public Set<String> getTagsToCover() {
    return Sets.newHashSet("python2.6", "python2.7", "python3.5", "python3.6", "jython", "IronPython", "pypy");
  }

  @Override
  public void runTestOn(@NotNull String sdkHome, @Nullable Sdk existingSdk) throws Exception {
    final Project project = getProject();

    final ConfigurationFactory factory = PythonConfigurationType.getInstance().getConfigurationFactories()[0];


    final RunnerAndConfigurationSettings settings =
      RunManager.getInstance(project).createRunConfiguration("test", factory);

    myRunConfiguration = (PythonRunConfiguration)settings.getConfiguration();

    myRunConfiguration.setSdkHome(sdkHome);
    myRunConfiguration.setScriptName(getScriptName());
    myRunConfiguration.setWorkingDirectory(myFixture.getTempDirPath());
    myRunConfiguration.setScriptParameters(getScriptParameters());

    WriteAction.runAndWait(() -> {
      RunManager runManager = RunManager.getInstance(project);
      runManager.addConfiguration(settings);
      runManager.setSelectedConfiguration(settings);
      Assert.assertSame(settings, runManager.getSelectedConfiguration());
    });

    final PyDebugRunner runner = (PyDebugRunner)ProgramRunnerUtil.getRunner(getExecutorId(), settings);
    Assert.assertTrue(runner.canRun(getExecutorId(), myRunConfiguration));

    final Executor executor = DefaultDebugExecutor.getDebugExecutorInstance();
    final ExecutionEnvironment env = new ExecutionEnvironment(executor, runner, settings, project);

    final PythonCommandLineState pyState = (PythonCommandLineState)myRunConfiguration.getState(executor, env);

    assert pyState != null;
    pyState.setMultiprocessDebug(isMultiprocessDebug());

    final ServerSocket serverSocket;
    try {
      //noinspection SocketOpenedButNotSafelyClosed
      serverSocket = new ServerSocket(0);
    }
    catch (IOException e) {
      throw new ExecutionException("Failed to find free socket port", e);
    }


    final int serverLocalPort = serverSocket.getLocalPort();
    final RunProfile profile = env.getRunProfile();

    PythonDebuggerTest.createExceptionBreak(myFixture, false, false, false); //turn off exception breakpoints by default

    before();

    setProcessCanTerminate(false);

    myTerminateSemaphore = new Semaphore(0);
<<<<<<< HEAD

    CommandLinePatcher[] patchers = runner.createCommandLinePatchers(myFixture.getProject(), pyState, profile, serverLocalPort);

    getSessionInstallerAction(executor, env, pyState, serverSocket,
                              patchers).execute().getResultObject();

    OutputPrinter myOutputPrinter = null;
    if (shouldPrintOutput) {
      myOutputPrinter = new OutputPrinter();
      myOutputPrinter.start();
    }

    myPausedSemaphore = new Semaphore(0);

    mySession.addSessionListener(new XDebugSessionListener() {
      @Override
      public void sessionPaused() {
        if (myPausedSemaphore != null) {
          myPausedSemaphore.release();
        }
      }
    });

    doTest(myOutputPrinter);
  }

  @NotNull
  protected WriteAction<ExecutionResult> getSessionInstallerAction(Executor executor,
                                                                   ExecutionEnvironment env,
                                                                   PythonCommandLineState pyState,
                                                                   ServerSocket serverSocket,
                                                                   CommandLinePatcher... patchers) throws ExecutionException {
    return new WriteAction<ExecutionResult>() {
      @Override
      protected void run(@NotNull Result<ExecutionResult> result) throws Throwable {
        myExecutionResult =  pyState.execute(executor, patchers);
=======
>>>>>>> 2e0f8b16

    WriteAction.computeAndWait(() -> {
      myExecutionResult =
        pyState.execute(executor, runner.createCommandLinePatchers(myFixture.getProject(), pyState, profile, serverLocalPort));

<<<<<<< HEAD
              addTerminationHandlerProcessListener();

              return myDebugProcess;
            }
          });
        result.setResult(myExecutionResult);
      }
    };
  }
=======
      mySession = XDebuggerManager.getInstance(getProject()).
        startSession(env, new XDebugProcessStarter() {
          @NotNull
          public XDebugProcess start(@NotNull final XDebugSession session) {
            myDebugProcess =
              new PyDebugProcess(session, serverSocket, myExecutionResult.getExecutionConsole(), myExecutionResult.getProcessHandler(),
                                 isMultiprocessDebug());


            StringBuilder output = new StringBuilder();

            myDebugProcess.getProcessHandler().addProcessListener(new ProcessAdapter() {

              @Override
              public void onTextAvailable(@NotNull ProcessEvent event, @NotNull Key outputType) {
                output.append(event.getText());
              }

              @Override
              public void processTerminated(@NotNull ProcessEvent event) {
                myTerminateSemaphore.release();
                if (event.getExitCode() != 0 && !myProcessCanTerminate) {
                  Assert.fail("Process terminated unexpectedly\n" + output.toString());
                }
              }
            });


            myDebugProcess.getProcessHandler().startNotify();

            return myDebugProcess;
          }
        });
      return myExecutionResult;
    });

    OutputPrinter myOutputPrinter = null;
    if (shouldPrintOutput) {
      myOutputPrinter = new OutputPrinter();
      myOutputPrinter.start();
    }
>>>>>>> 2e0f8b16

  protected void addTerminationHandlerProcessListener() {
    myDebugProcess.getProcessHandler().addProcessListener(new ProcessAdapter() {
      StringBuilder output = new StringBuilder();

<<<<<<< HEAD
      @Override
      public void onTextAvailable(@NotNull ProcessEvent event, @NotNull Key outputType) {
        output.append(event.getText());
      }
=======
    myPausedSemaphore = new Semaphore(0);

>>>>>>> 2e0f8b16

      @Override
      public void processTerminated(@NotNull ProcessEvent event) {
        myTerminateSemaphore.release();
        if (event.getExitCode() != 0 && !myProcessCanTerminate) {
          Assert.fail("Process terminated unexpectedly\n" + output.toString());
        }
      }
    });
    myDebugProcess.getProcessHandler().startNotify();
  }

  protected String getExecutorId() {
    return DefaultDebugExecutor.EXECUTOR_ID;
  }

  public PythonRunConfiguration getRunConfiguration() {
    return myRunConfiguration;
  }

  private boolean isMultiprocessDebug() {
    return myMultiprocessDebug;
  }

  public void setMultiprocessDebug(boolean multiprocessDebug) {
    myMultiprocessDebug = multiprocessDebug;
  }

  public void setWaitForTermination(boolean waitForTermination) {
    myWaitForTermination = waitForTermination;
  }

  protected void waitForAllThreadsPause() throws InterruptedException {
    waitForPause();
    Assert.assertTrue(String.format("All threads didn't stop within timeout\n" +
                                    "Output: %s", output()), waitForAllThreads());
    XDebuggerTestUtil.waitForSwing();
  }

  protected boolean waitForAllThreads() throws InterruptedException {
    long until = System.currentTimeMillis() + NORMAL_TIMEOUT;
    while (System.currentTimeMillis() < until && getRunningThread() != null) {
      Thread.sleep(1000);
    }
    return getRunningThread() == null;
  }

  @Override
  protected PyDebugProcess getPyDebugProcess() {
    return (PyDebugProcess) myDebugProcess;
  }

  @Override
  protected void disposeDebugProcess() {
    if (myDebugProcess != null) {
      ProcessHandler processHandler = myDebugProcess.getProcessHandler();

      myDebugProcess.stop();

      if (myWaitForTermination) {
        // for some tests (with infinite loops, for example, it has no sense)
        waitFor(processHandler);
      }

      try {
        PyDebugValueExecutionService.getInstance(getProject()).shutDownNow(NORMAL_TIMEOUT);
      }
      catch (InterruptedException e) {
        //pass
      }

      if (!processHandler.isProcessTerminated()) {
        killDebugProcess();
        if (!waitFor(processHandler)) {
          new Throwable("Cannot stop debugger process").printStackTrace();
        }
      }
    }
  }

  protected void killDebugProcess() {
    if (myDebugProcess.getProcessHandler() instanceof KillableColoredProcessHandler) {
      KillableColoredProcessHandler h = (KillableColoredProcessHandler)myDebugProcess.getProcessHandler();

      h.killProcess();
    }
    else {
      myDebugProcess.getProcessHandler().destroyProcess();
    }
  }
}<|MERGE_RESOLUTION|>--- conflicted
+++ resolved
@@ -19,11 +19,8 @@
 import com.jetbrains.env.python.PythonDebuggerTest;
 import com.jetbrains.python.debugger.PyDebugProcess;
 import com.jetbrains.python.debugger.PyDebugRunner;
-<<<<<<< HEAD
+import com.jetbrains.python.debugger.PyDebugValueExecutionService;
 import com.jetbrains.python.run.CommandLinePatcher;
-=======
-import com.jetbrains.python.debugger.PyDebugValueExecutionService;
->>>>>>> 2e0f8b16
 import com.jetbrains.python.run.PythonCommandLineState;
 import com.jetbrains.python.run.PythonConfigurationType;
 import com.jetbrains.python.run.PythonRunConfiguration;
@@ -123,12 +120,11 @@
     setProcessCanTerminate(false);
 
     myTerminateSemaphore = new Semaphore(0);
-<<<<<<< HEAD
 
     CommandLinePatcher[] patchers = runner.createCommandLinePatchers(myFixture.getProject(), pyState, profile, serverLocalPort);
 
     getSessionInstallerAction(executor, env, pyState, serverSocket,
-                              patchers).execute().getResultObject();
+                              patchers);
 
     OutputPrinter myOutputPrinter = null;
     if (shouldPrintOutput) {
@@ -151,60 +147,22 @@
   }
 
   @NotNull
-  protected WriteAction<ExecutionResult> getSessionInstallerAction(Executor executor,
+  protected ExecutionResult getSessionInstallerAction(Executor executor,
                                                                    ExecutionEnvironment env,
                                                                    PythonCommandLineState pyState,
                                                                    ServerSocket serverSocket,
                                                                    CommandLinePatcher... patchers) throws ExecutionException {
-    return new WriteAction<ExecutionResult>() {
-      @Override
-      protected void run(@NotNull Result<ExecutionResult> result) throws Throwable {
-        myExecutionResult =  pyState.execute(executor, patchers);
-=======
->>>>>>> 2e0f8b16
-
-    WriteAction.computeAndWait(() -> {
-      myExecutionResult =
-        pyState.execute(executor, runner.createCommandLinePatchers(myFixture.getProject(), pyState, profile, serverLocalPort));
-
-<<<<<<< HEAD
-              addTerminationHandlerProcessListener();
-
-              return myDebugProcess;
-            }
-          });
-        result.setResult(myExecutionResult);
-      }
-    };
-  }
-=======
+    return WriteAction.computeAndWait(() -> {
+      myExecutionResult =  pyState.execute(executor, patchers);
+
       mySession = XDebuggerManager.getInstance(getProject()).
         startSession(env, new XDebugProcessStarter() {
           @NotNull
           public XDebugProcess start(@NotNull final XDebugSession session) {
             myDebugProcess =
-              new PyDebugProcess(session, serverSocket, myExecutionResult.getExecutionConsole(), myExecutionResult.getProcessHandler(),
-                                 isMultiprocessDebug());
-
-
-            StringBuilder output = new StringBuilder();
-
-            myDebugProcess.getProcessHandler().addProcessListener(new ProcessAdapter() {
-
-              @Override
-              public void onTextAvailable(@NotNull ProcessEvent event, @NotNull Key outputType) {
-                output.append(event.getText());
-              }
-
-              @Override
-              public void processTerminated(@NotNull ProcessEvent event) {
-                myTerminateSemaphore.release();
-                if (event.getExitCode() != 0 && !myProcessCanTerminate) {
-                  Assert.fail("Process terminated unexpectedly\n" + output.toString());
-                }
-              }
-            });
-
+              new PyDebugProcess(session, serverSocket, myExecutionResult.getExecutionConsole(), myExecutionResult.getProcessHandler(), isMultiprocessDebug());
+
+            addTerminationHandlerProcessListener();
 
             myDebugProcess.getProcessHandler().startNotify();
 
@@ -214,26 +172,16 @@
       return myExecutionResult;
     });
 
-    OutputPrinter myOutputPrinter = null;
-    if (shouldPrintOutput) {
-      myOutputPrinter = new OutputPrinter();
-      myOutputPrinter.start();
-    }
->>>>>>> 2e0f8b16
+  }
 
   protected void addTerminationHandlerProcessListener() {
     myDebugProcess.getProcessHandler().addProcessListener(new ProcessAdapter() {
       StringBuilder output = new StringBuilder();
 
-<<<<<<< HEAD
       @Override
       public void onTextAvailable(@NotNull ProcessEvent event, @NotNull Key outputType) {
         output.append(event.getText());
       }
-=======
-    myPausedSemaphore = new Semaphore(0);
-
->>>>>>> 2e0f8b16
 
       @Override
       public void processTerminated(@NotNull ProcessEvent event) {
