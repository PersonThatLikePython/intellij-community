/*
 * Copyright 2000-2013 JetBrains s.r.o.
 *
 * Licensed under the Apache License, Version 2.0 (the "License");
 * you may not use this file except in compliance with the License.
 * You may obtain a copy of the License at
 *
 * http://www.apache.org/licenses/LICENSE-2.0
 *
 * Unless required by applicable law or agreed to in writing, software
 * distributed under the License is distributed on an "AS IS" BASIS,
 * WITHOUT WARRANTIES OR CONDITIONS OF ANY KIND, either express or implied.
 * See the License for the specific language governing permissions and
 * limitations under the License.
 */
package com.jetbrains.python.inspections;

import com.jetbrains.python.fixtures.PyTestCase;

/**
 * @author vlan
 */
public class PyTypeCheckerInspectionTest extends PyTestCase {
  public static final String TEST_DIRECTORY = "inspections/PyTypeCheckerInspection/";

  private void doTest() {
    myFixture.configureByFile(TEST_DIRECTORY + getTestName(false) + ".py");
    myFixture.enableInspections(PyTypeCheckerInspection.class);
    myFixture.checkHighlighting(true, false, true);
  }

  private void doMultiFileTest() {
    final String testName = getTestName(false);
    myFixture.copyDirectoryToProject(TEST_DIRECTORY + testName, "");
    myFixture.configureFromTempProjectFile("a.py");
    myFixture.enableInspections(PyTypeCheckerInspection.class);
    myFixture.checkHighlighting(true, false, false);
  }

  public void testSimple() {
    doTest();
  }

  public void testStrUnicode() {
    doTest();
  }

  public void testListTuple() {
    doTest();
  }

  public void testBuiltinNumeric() {
    doTest();
  }

  public void testGenerator() {
    doTest();
  }

  // PY-4025
  public void testFunctionAssignments() {
    doTest();
  }

  public void testOldStyleClasses() {
    doTest();
  }

  public void testPartlyUnknownType() {
    doTest();
  }

  public void testTypeAssertions() {
    doTest();
  }

  public void testLocalTypeResolve() {
    doTest();
  }

  public void testSubscript() {
    doTest();
  }

  public void testComparisonOperators() {
    doTest();
  }

  public void testRightOperators() {
    doTest();
  }

  public void testStringInteger() {
    doTest();
  }

  public void testIsInstanceImplicitSelfTypes() {
    doTest();
  }

  public void testNotNone() {
    doTest();
  }

  public void testBuiltinFunctions() {
    doTest();
  }

  public void testUnionReturnTypes() {
    doTest();
  }

  public void testEnumerateIterator() {
    doTest();
  }

  public void testGenericUserFunctions() {
    doTest();
  }

  public void testGenericUserClasses() {
    doTest();
  }

  public void testDictGenerics() {
    doTest();
  }

  // PY-5474
  public void testBadSubscriptExpression() {
    doTest();
  }

  // PY-5873
  public void testTypeOfRaiseException() {
    doTest();
  }

  // PY-6542
  public void testDictLiterals() {
    doTest();
  }

  // PY-6570
  public void testDictLiteralIndexing() {
    doTest();
  }

  // PY-6606
  public void testBuiltinBaseClass() {
    doTest();
  }

  // PY-6803
  public void testPropertyAndFactoryFunction() {
    doTest();
  }

  // PY-7179
  public void testDecoratedFunction() {
    doTest();
  }

  // PY-6925
  public void testAssignedOperator() {
    doTest();
  }

  // PY-7244
  public void testGenericArguments() {
    doTest();
  }

  // PY-7757
  public void testOpenRead2K() {
    doTest();
  }

  // PY-8182
  public void testUnionWithSameMethods() {
    doTest();
  }

  // PY-8181
  public void testBytesSubclassAsStr() {
    doTest();
  }

  // PY-9118
  public void testNegativeIsInstance() {
    doTest();
  }

  // PY-7340
  public void testFieldWithNoneInStub() {
    doMultiFileTest();
  }

  public void testBoundedGeneric() {
    doTest();
  }

  public void testNotImportedClassInDocString() {
    doMultiFileTest();
  }

  // PY-6728
  public void testForLoopIteration() {
    doTest();
  }

  // PY-4285
  public void testMapReturnElementType() {
    doTest();
  }

  // PY-10413
  public void testFunctionParameterReturnType() {
    doTest();
  }

  // PY-10095
  public void testStringStartsWith() {
    doTest();
  }

  // PY-10854
  public void testSecondFormIter() {
    doTest();
  }

  public void testMetaClassIteration() {
    doTest();
  }

  // PY-10967
  public void testDefaultTupleParameter() {
    doTest();
  }

  // PY-14222
  public void testRecursiveDictAttribute() {
    doTest();
  }

<<<<<<< HEAD
  public void testExpectedStructuralType() {
    doTest();
  }

  public void testActualStructuralType() {
    doTest();
  }

  public void testStructuralTypesForNestedCalls() {
    doTest();
  }

  public void testIterateOverParamWithNoAttributes() {
=======
  // PY-13394
  public void testContainsArguments() {
>>>>>>> fc327a4c
    doTest();
  }
}<|MERGE_RESOLUTION|>--- conflicted
+++ resolved
@@ -243,24 +243,24 @@
     doTest();
   }
 
-<<<<<<< HEAD
-  public void testExpectedStructuralType() {
-    doTest();
-  }
-
-  public void testActualStructuralType() {
-    doTest();
-  }
-
-  public void testStructuralTypesForNestedCalls() {
-    doTest();
-  }
-
-  public void testIterateOverParamWithNoAttributes() {
-=======
   // PY-13394
   public void testContainsArguments() {
->>>>>>> fc327a4c
+    doTest();
+  }
+
+  public void testExpectedStructuralType() {
+    doTest();
+  }
+
+  public void testActualStructuralType() {
+    doTest();
+  }
+
+  public void testStructuralTypesForNestedCalls() {
+    doTest();
+  }
+
+  public void testIterateOverParamWithNoAttributes() {
     doTest();
   }
 }