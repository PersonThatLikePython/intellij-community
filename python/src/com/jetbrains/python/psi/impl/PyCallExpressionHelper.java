package com.jetbrains.python.psi.impl;

import com.intellij.openapi.util.Pair;
import com.intellij.psi.PsiElement;
import com.intellij.psi.util.PsiTreeUtil;
import com.intellij.util.containers.ContainerUtil;
import com.jetbrains.python.PyNames;
import com.jetbrains.python.psi.*;
import com.jetbrains.python.psi.resolve.QualifiedResolveResult;
import com.jetbrains.python.psi.types.PyClassType;
import com.jetbrains.python.psi.types.PyTupleType;
import com.jetbrains.python.psi.types.PyType;
import com.jetbrains.python.psi.types.TypeEvalContext;
import org.jetbrains.annotations.NotNull;
import org.jetbrains.annotations.Nullable;

import java.util.*;

/**
 * Functions common to different implementors of PyCallExpression, with different base classes.
 * User: dcheryasov
 * Date: Dec 23, 2008 10:31:38 AM
 */
public class PyCallExpressionHelper {
  private PyCallExpressionHelper() {
    // none
  }

  /**
   * Adds an argument to the end of argument list.
   * @param us the arg list
   * @param expression what to add
   */
  public static void addArgument(PyCallExpression us, PyExpression expression) {
    PyExpression[] arguments = us.getArgumentList().getArguments();
    final PyExpression last_arg = arguments.length == 0 ? null : arguments[arguments.length - 1];
    PyElementGenerator.getInstance(us.getProject()).insertItemIntoList(us, last_arg, expression);
  }

  /**
   * Tries to interpret a call as a call to built-in {@code classmethod} or {@code staticmethod}.
   *
   * @param redefining_call the possible call, generally a result of chasing a chain of assignments
   * @param us              any in-project PSI element, used to determine SDK and ultimately builtins module used to check the wrapping functions
   * @return a pair of wrapper name and wrapped function; for {@code staticmethod(foo)} it would be ("staticmethod", foo).
   */
  @Nullable
  public static Pair<String, PyFunction> interpretAsStaticmethodOrClassmethodWrappingCall(PyCallExpression redefining_call, PsiElement us) {
    PyExpression redefining_callee = redefining_call.getCallee();
    if (redefining_callee instanceof PyReferenceExpression) {
      final PyReferenceExpression refex = (PyReferenceExpression)redefining_callee;
      final String refname = refex.getReferencedName();
      if ((PyNames.CLASSMETHOD.equals(refname) || PyNames.STATICMETHOD.equals(refname))) {
        PsiElement redefining_func = refex.getReference().resolve();
        if (redefining_func != null) {
          PsiElement true_func = PyBuiltinCache.getInstance(us).getByName(refname);
          if (true_func instanceof PyClass) true_func = ((PyClass)true_func).findInitOrNew(true);
          if (true_func == redefining_func) {
            // yes, really a case of "foo = classmethod(foo)"
            PyArgumentList arglist = redefining_call.getArgumentList();
            if (arglist != null) { // really can't be any other way
              PyExpression[] args = arglist.getArguments();
              if (args.length == 1) {
                PyExpression possible_original_ref = args[0];
                if (possible_original_ref instanceof PyReferenceExpression) {
                  PsiElement original = ((PyReferenceExpression)possible_original_ref).getReference().resolve();
                  if (original instanceof PyFunction) {
                    // pinned down the original; replace our resolved callee with it and add flags.
                    return new Pair<String, PyFunction>(refname, (PyFunction)original);
                  }
                }
              }
            }
          }
        }
      }
    }
    return null;
  }

  @Nullable
  public static PyClass resolveCalleeClass(PyCallExpression us) {
    PyExpression callee = us.getCallee();

    PsiElement resolved;
    QualifiedResolveResult resolveResult = null;
    if (callee instanceof PyReferenceExpression) {
      // dereference
      PyReferenceExpression ref = (PyReferenceExpression)callee;
      resolveResult = ref.followAssignmentsChain(TypeEvalContext.fast());
      resolved = resolveResult.getElement();
    }
    else {
      resolved = callee;
    }
    // analyze
    if (resolved instanceof PyClass) {
      return (PyClass)resolved;
    }
    else if (resolved instanceof PyFunction) {
        final PyFunction pyFunction = (PyFunction) resolved;
        return pyFunction.getContainingClass();
    }

    return null;
  }

  @Nullable
  public static PyCallExpression.PyMarkedCallee resolveCallee(PyCallExpression us, TypeEvalContext context) {
    PyFunction.Flag wrappedFlag = null;
    boolean isConstructorCall = false;

    PyExpression callee = us.getCallee();
    PsiElement resolved;
    QualifiedResolveResult resolveResult = null;
    if (callee instanceof PyReferenceExpression) {
      // dereference
      PyReferenceExpression ref = (PyReferenceExpression)callee;
      resolveResult = ref.followAssignmentsChain(context);
      resolved = resolveResult.getElement();
    }
    else {
      resolved = callee;
    }
    // analyze
    if (resolved instanceof PyClass) {
      resolved = ((PyClass)resolved).findInitOrNew(true); // class to constructor call
      isConstructorCall = true;
    }
    else if (resolved instanceof PyCallExpression) {
      // is it a case of "foo = classmethod(foo)"?
      PyCallExpression redefiningCall = (PyCallExpression)resolved;
      Pair<String, PyFunction> wrapperInfo = interpretAsStaticmethodOrClassmethodWrappingCall(redefiningCall, us);
      if (wrapperInfo != null) {
        resolved = wrapperInfo.getSecond();
        String wrapper_name = wrapperInfo.getFirst();
        if (PyNames.CLASSMETHOD.equals(wrapper_name)) {
          wrappedFlag = PyFunction.Flag.CLASSMETHOD;
        }
        else if (PyNames.STATICMETHOD.equals(wrapper_name)) wrappedFlag = PyFunction.Flag.STATICMETHOD;
      }
    }
    if (resolved instanceof Callable) {
      EnumSet<PyFunction.Flag> flags = EnumSet.noneOf(PyFunction.Flag.class);
      PyExpression lastQualifier = resolveResult != null ? resolveResult.getLastQualifier() : null;
      boolean is_by_instance = isConstructorCall || isQualifiedByInstance((Callable)resolved, lastQualifier, context);
      if (lastQualifier != null) {
        PyType qualifier_type = context.getType(lastQualifier);
        is_by_instance |=
          (qualifier_type != null && qualifier_type instanceof PyClassType && !((PyClassType)qualifier_type).isDefinition());
      }
      final Callable callable = (Callable)resolved;
      int implicitOffset = getImplicitArgumentCount(callable, wrappedFlag, flags, is_by_instance);
      if (!isConstructorCall && PyNames.NEW.equals(callable.getName())) {
<<<<<<< HEAD
        implicitOffset -= 1; // case of Class.__new__
=======
        implicitOffset = Math.max(implicitOffset - 1, 0); // case of Class.__new__
>>>>>>> f6138ddc
      }
      implicitOffset = implicitOffset < 0? 0: implicitOffset; // wrong source can trigger strange behaviour
      return new PyCallExpression.PyMarkedCallee(callable, flags, implicitOffset,
                                                 resolveResult != null ? resolveResult.isImplicit() : false);
    }
    return null;
  }

  /**
   * Calls the {@link #getImplicitArgumentCount(PyExpression, Callable, PyFunction.Flag, EnumSet<PyFunction.Flag>, boolean) full version}
   * with null flags and with isByInstance inferred directly from call site (won't work with reassigned bound methods).
   *
   * @param callReference       the call site, where arguments are given.
   * @param functionBeingCalled resolved method which is being called; plain functions are OK but make little sense.
   * @param typeContext         shared type evaluation context
   * @return a non-negative number of parameters that are implicit to this call.
   */
  public static int getImplicitArgumentCount(
    @NotNull final PyReferenceExpression callReference,
    @NotNull PyFunction functionBeingCalled,
    @Nullable TypeEvalContext typeContext
  ) {
    //return getImplicitArgumentCount(functionBeingCalled, null, null, qualifierIsAnInstance(callReference, TypeEvalContext.fast()));
    if (typeContext == null) typeContext = TypeEvalContext.fast();
    final PyDecorator decorator = PsiTreeUtil.getParentOfType(callReference, PyDecorator.class);
    if (decorator != null && PsiTreeUtil.isAncestor(decorator.getCallee(), callReference, false)) {
      return 1;
    }
    QualifiedResolveResult followed = callReference.followAssignmentsChain(typeContext);
    return getImplicitArgumentCount(functionBeingCalled, null, null, isQualifiedByInstance(functionBeingCalled, followed.getLastQualifier(), typeContext));
  }

  /**
   * Finds how many arguments are implicit in a given call.
   *
   * @param callable      resolved method which is being called; non-methods immediately return 0.
   * @param wrappedFlag   value of {@link com.jetbrains.python.psi.PyFunction.Flag#WRAPPED} if known.
   * @param flags         set of flags to be <i>updated</i> by this call; wrappedFlag's value ends up here, too.
   * @param isByInstance  true if the call is known to be by instance (not by class).
   * @return a non-negative number of parameters that are implicit to this call. E.g. for a typical method call 1 is returned
   *         because one parameter ('self') is implicit.
   */
  private static int getImplicitArgumentCount(
    Callable callable,
    @Nullable PyFunction.Flag wrappedFlag,
    @Nullable EnumSet<PyFunction.Flag> flags,
    boolean isByInstance
  ) {
    int implicit_offset = 0;
    if (isByInstance) implicit_offset += 1;
    PyFunction method = callable.asMethod();
    if (method == null) return implicit_offset;
    //
    // wrapped flags?
    if (wrappedFlag != null) {
      if (flags != null) {
        flags.add(wrappedFlag);
        flags.add(PyFunction.Flag.WRAPPED);
      }
      if (wrappedFlag == PyFunction.Flag.STATICMETHOD && implicit_offset > 0) {
        implicit_offset -= 1;
      } // might have marked it as implicit 'self'
      if (wrappedFlag == PyFunction.Flag.CLASSMETHOD && !isByInstance) {
        implicit_offset += 1;
      } // Both Foo.method() and foo.method() have implicit the first arg
    }
    if (!isByInstance && PyNames.NEW.equals(method.getName())) implicit_offset += 1; // __new__ call

    // decorators?
    final String deconame = PyUtil.getClassOrStaticMethodDecorator(method);
    if (PyNames.STATICMETHOD.equals(deconame)) {
      if (flags != null) {
        flags.add(PyFunction.Flag.STATICMETHOD);
      }
      if (isByInstance && implicit_offset > 0) implicit_offset -= 1; // might have marked it as implicit 'self'
    }
    else if (PyNames.CLASSMETHOD.equals(deconame)) {
      if (flags != null) {
        flags.add(PyFunction.Flag.CLASSMETHOD);
      }
      if (!isByInstance) implicit_offset += 1; // Both Foo.method() and foo.method() have implicit the first arg
    }
    return implicit_offset;
  }

  private static boolean isQualifiedByInstance(Callable resolved, PyExpression lastQualifier, TypeEvalContext context) {
    // true = call by instance
    PyFunction method = resolved.asMethod();
    if (method != null) {
      if (lastQualifier == null) return true; // unqualified + method = implicit constructor call
      PyType qtype = context.getType(lastQualifier);
      if (qtype != null) {
        if (qtype instanceof PyClassType) {
          return ! ((PyClassType)qtype).isDefinition();
        }
        else return true; // TODO: handle UnionType
      }
      else return true; // NOTE. best guess: unknown qualifier is more probably an instance.
    }
    return false;
  }

  static boolean isCalleeText(PyCallExpression pyCallExpression, String[] nameCandidates) {
    final PyExpression callee = pyCallExpression.getCallee();
    if (!(callee instanceof PyReferenceExpression)) {
      return false;
    }
    for (String name : nameCandidates) {
      if (name.equals(((PyReferenceExpression)callee).getReferencedName())) {
        return true;
      }
    }
    return false;
  }


  static class MyParamVisitor extends PyElementVisitor {
    private final Iterator<PyExpression> myArgIterator;
    private final AnalysisResultImpl myResult;
    private final List<PyExpression> myUnmatchedSubargs;

    private MyParamVisitor(Iterator<PyExpression> arg_iterator, AnalysisResultImpl ret) {
      myArgIterator = arg_iterator;
      myResult = ret;
      myUnmatchedSubargs = new ArrayList<PyExpression>(5); // arbitrary 'enough'
    }

    private Collection<PyExpression> getUnmatchedSubargs() {
      return myUnmatchedSubargs;
    }

    @Override
    public void visitPyParameter(PyParameter node) {
      PyNamedParameter named = node.getAsNamed();
      if (named != null) enterNamed(named);
      else enterTuple(node.getAsTuple());
    }

    public void enterTuple(PyTupleParameter param) {
      PyExpression arg = null;
      if (myArgIterator.hasNext()) arg = myArgIterator.next();
      // try to unpack a tuple expr in argument, if there's any
      PyExpression[] elements = null;
      if (arg instanceof PyParenthesizedExpression) {
        PyExpression inner_expr = ((PyParenthesizedExpression)arg).getContainedExpression();
        if (inner_expr instanceof PyTupleExpression) elements = ((PyTupleExpression)inner_expr).getElements();
      }
      else if (arg instanceof PyListLiteralExpression) {
        elements = ((PyListLiteralExpression)arg).getElements();
      }
      final PyParameter[] nested_params = param.getContents();
      if (elements != null) { // recursively map expression's tuple to parameter's.
        final Iterator<PyExpression> subargs_iterator = Arrays.asList(elements).iterator();
        MyParamVisitor visitor = new MyParamVisitor(subargs_iterator, myResult);
        for (PyParameter nested : nested_params) nested.accept(visitor);
        myUnmatchedSubargs.addAll(visitor.getUnmatchedSubargs());
        while (subargs_iterator.hasNext()) {  // more args in a tuple than parameters
          PyExpression overflown_arg = subargs_iterator.next();
          myResult.markArgument(overflown_arg, PyArgumentList.ArgFlag.IS_UNMAPPED);
        }
      }
      else { // map all what's inside to this arg
        final List<PyNamedParameter> nested_mapped = new ArrayList<PyNamedParameter>(nested_params.length);
        ParamHelper.walkDownParamArray(
          nested_params,
          new ParamHelper.ParamVisitor() {
            @Override public void visitNamedParameter(PyNamedParameter param, boolean first, boolean last) {
              nested_mapped.add(param);
            }
          }
        );
        myResult.myNestedMappedParams.put(arg, nested_mapped);
      }
    }

    public void enterNamed(PyNamedParameter param) {
      if (myArgIterator.hasNext()) {
        PyExpression subarg = myArgIterator.next();
        myResult.myPlainMappedParams.put(subarg, param);
      }
      else {
        myResult.myUnmappedParams.add(param);
      }
      // ...and *arg or **arg just won't parse inside a tuple, no need to handle it here
    }
  }

  static class AnalysisResultImpl implements PyArgumentList.AnalysisResult {

    private final Map<PyExpression, PyNamedParameter> myPlainMappedParams; // one param per arg
    private final Map<PyExpression, List<PyNamedParameter>> myNestedMappedParams; // one arg sweeps a nested tuple of params
    private PyStarArgument myTupleArg; // the *arg
    private PyStarArgument myKwdArg;   // the **arg
    private final List<PyNamedParameter> myTupleMappedParams; // params mapped to *arg
    private final List<PyNamedParameter> myKwdMappedParams;   // params mapped to **arg
    private final List<PyNamedParameter> myUnmappedParams;
    private final Map<PyExpression, EnumSet<PyArgumentList.ArgFlag>> myArgFlags; // flags of every arg
    private PyCallExpression.PyMarkedCallee myMarkedCallee;
    private PyArgumentList myArgumentList;

    public AnalysisResultImpl(PyArgumentList arglist) {
      // full of empty containers
      myPlainMappedParams = new HashMap<PyExpression, PyNamedParameter>();
      myNestedMappedParams = new HashMap<PyExpression, List<PyNamedParameter>>();
      myTupleMappedParams = new ArrayList<PyNamedParameter>();
      myKwdMappedParams = new ArrayList<PyNamedParameter>();
      myUnmappedParams = new ArrayList<PyNamedParameter>();
      myArgFlags = new HashMap<PyExpression, EnumSet<PyArgumentList.ArgFlag>>();
      myMarkedCallee = null;
      myArgumentList = arglist;
    }

    /**
     * Maps arguments of a call to parameters of a callee.
     * must contain already resolved callee with flags set appropriately.
     * <br/>
     * <i>NOTE:</i> <tt>*arg</tt> of unknown length is considered to be long just enough to fill appropriate
     * positional paramaters, but at least one item long.
     * @param arguments what to map, get if from call site
     * @param resolved_callee what to map parameters of
     * @param type_context optional shared type evaluator / cache.
     */
    void mapArguments(
      PyExpression[] arguments,
      PyCallExpression.PyMarkedCallee resolved_callee,
      @Nullable TypeEvalContext type_context
    ) {
      if (type_context == null) type_context = TypeEvalContext.fast();
      myMarkedCallee = resolved_callee;
      List<PyExpression> unmatched_args = new LinkedList<PyExpression>();
      Collections.addAll(unmatched_args, arguments);
      final List<PyExpression> unmatched_subargs = new LinkedList<PyExpression>(); // unmatched nested arguments will go here
      // detect starred args
      for (PyExpression arg : arguments) {
        if (arg instanceof PyStarArgument) {
          PyStarArgument star_arg = (PyStarArgument)arg;
          if (star_arg.isKeyword()) {
            if (myKwdArg == null) myKwdArg = star_arg;
            else {
              markArgument(arg, PyArgumentList.ArgFlag.IS_DUP_KWD);
              unmatched_args.remove(arg);
            }
          }
          else {
            if (myTupleArg == null) myTupleArg = star_arg;
            else {
              markArgument(arg, PyArgumentList.ArgFlag.IS_DUP_TUPLE);
              unmatched_args.remove(arg);
            }
          }
        }
      }
      // prepare parameter slots
      final PyParameter[] parameters = myMarkedCallee.getCallable().getParameterList().getParameters();
      Map<PyNamedParameter, PyExpression> slots = new HashMap<PyNamedParameter, PyExpression>();
      PyNamedParameter kwd_par = null;   // **param
      PyNamedParameter tuple_par = null; // *param
      Set<PyExpression> mapped_args = new HashSet<PyExpression>();
      final int implicit_offset = resolved_callee.getImplicitOffset();
      int positional_index = 0; // up to this index parameters are positional
      // check positional arguments, fill slots
      int i = 0;
      for (PyParameter par : parameters) {
        if (tuple_par == null && kwd_par == null && positional_index < implicit_offset) {
          positional_index += 1;
          continue;
        }
        PyNamedParameter n_par = par.getAsNamed();
        if (n_par != null) {
          if (n_par.isPositionalContainer()) tuple_par = n_par;
          else if (n_par.isKeywordContainer()) kwd_par = n_par;
          else {
            slots.put(n_par, null); // regular parameter that may serve as positional
            positional_index += 1;
          }
        }
        else {
          PyTupleParameter t_par = par.getAsTuple();
          if (t_par != null) positional_index += 1; // tuple can only be positional
          // else lone star, skip
        }
        i += 1;
      }
      // rule out 'self' or other implicit params
      for (i=0; i < implicit_offset && i < parameters.length; i+=1) {
        slots.remove(parameters[i].getAsNamed());
        positional_index += 1;
      }
      // now params to the left of positional_index are positional.
      // map positional args to positional params.
      // we assume that implicitly skipped parameters are never nested tuples. no idea when they could ever be.
      int cnt = implicit_offset;
      int positional_bound = arguments.length; // to the right of this pos args are verboten
      ListIterator<PyExpression> unmatched_arg_iter = unmatched_args.listIterator();
      while (unmatched_arg_iter.hasNext()) {
        PyExpression arg = unmatched_arg_iter.next();
        if (arg instanceof PyStarArgument || arg instanceof PyKeywordArgument) {
          positional_bound = cnt;
          break;
        }
        if (cnt < parameters.length && cnt < positional_index) {
          final PyParameter par = parameters[cnt];
          PyNamedParameter n_par = par.getAsNamed();
          if (n_par != null) {
            cnt += 1;
            slots.put(n_par, PyUtil.peelArgument(arg));
            mapped_args.add(arg);
          }
          else {
            PyTupleParameter t_par = par.getAsTuple();
            if (t_par != null) {
              if (arg instanceof PyParenthesizedExpression) {
                mapped_args.add(arg); // tuple itself is always mapped; its insides can fail
              }
              else {
                PyType arg_type = type_context.getType(arg);
                if (arg_type != null && arg_type.isBuiltin() && "list".equals(arg_type.getName())) {
                  mapped_args.add(arg); // we can't really analyze arbitrary lists statically yet
                  // but ListLiteralExpressions are handled by visitor
                }
              }
              unmatched_arg_iter.previous();
              MyParamVisitor visitor = new MyParamVisitor(unmatched_arg_iter, this);
              visitor.enterTuple(t_par.getAsTuple()); // will recur as needed
              unmatched_subargs.addAll(visitor.getUnmatchedSubargs()); // what didn't match inside
              cnt += 1;
            }
            // else: goes to *param
          }
        }
        else break;
      }
      // anything left after mapping of nested-tuple params?
      for (Map.Entry<PyExpression, List<PyNamedParameter>> pair : myNestedMappedParams.entrySet()) {
        PyExpression arg = pair.getKey();
        List<PyNamedParameter> params = pair.getValue();
        mapped_args.add(arg);
        for (PyNamedParameter n_par : params) slots.remove(n_par);
      }
      for (PyExpression arg : unmatched_subargs) {
        markArgument(arg, PyArgumentList.ArgFlag.IS_UNMAPPED);
      }
      // mark past-bound positional args
      i = positional_bound;
      while (i<arguments.length) {
        PyExpression arg = arguments[i];
        if (!(arg instanceof PyStarArgument) && !(arg instanceof PyKeywordArgument)) {
          markArgument(arg, PyArgumentList.ArgFlag.IS_POS_PAST_KWD);
        }
        i += 1;
      }
      boolean seen_named_args = false;
      // map named args to named params if possible
      Map<String, PyNamedParameter> parameter_by_name = new HashMap<String, PyNamedParameter>();
      for (PyParameter par : parameters) {
        PyNamedParameter n_par = par.getAsNamed();
        if (n_par != null) parameter_by_name.put(n_par.getName(), n_par);
      }
      for (PyExpression arg : arguments) {
        if (arg instanceof PyKeywordArgument) { // to explicitly named param?
          String arg_name = ((PyKeywordArgument)arg).getKeyword();
          PyNamedParameter respective_par = parameter_by_name.get(arg_name);
          if (respective_par != null && !respective_par.isKeywordContainer() && !respective_par.isPositionalContainer()) {
            if (slots.get(respective_par) != null) markArgument(arg, PyArgumentList.ArgFlag.IS_DUP);
            else slots.put(respective_par, arg);
          }
          else { // to **param?
            if (kwd_par != null) {
              myPlainMappedParams.put(arg, kwd_par);
              mapped_args.add(arg);
            }
          }
          seen_named_args = true;
        }
      }
      // map *arg to positional params if possible
      boolean tuple_arg_not_exhausted = false;
      boolean tuple_dup_found = false;
      if (cnt < parameters.length && cnt < positional_index && myTupleArg != null) {
        // check length of myTupleArg
        PyType tuple_arg_type = null;
        if (type_context != null) {
          final PyExpression expression = PsiTreeUtil.getChildOfType(myTupleArg, PyExpression.class);
          if (expression != null) {
            tuple_arg_type = type_context.getType(expression);
          }
        }
        int tuple_length;
        boolean tuple_length_known;
        if (tuple_arg_type instanceof PyTupleType) {
          tuple_length = ((PyTupleType)tuple_arg_type).getElementCount();
          tuple_length_known = true;
        }
        else {
          tuple_length = 2000000; // no practical function will have so many positional params
          tuple_length_known = false;
        }
        int mapped_params_count = 0;
        while (cnt < parameters.length && cnt < positional_index && mapped_params_count < tuple_length) {
          PyParameter par = parameters[cnt];
          if (par instanceof PySingleStarParameter) break;
          PyNamedParameter n_par = par.getAsNamed();
          if (slots.containsKey(n_par)) {
            final PyExpression arg_here = slots.get(n_par);
            if (arg_here != null) {
              if (tuple_length_known) {
                final EnumSet<PyArgumentList.ArgFlag> flags = myArgFlags.get(arg_here);
                if (flags == null || flags.isEmpty()) {
                  markArgument(arg_here, PyArgumentList.ArgFlag.IS_DUP);
                  tuple_dup_found = true;
                }
              }
              // else: unknown tuple length is just enough
              // the spree is over
              break;
            }
            else if (n_par != null) { // normally always true
              myTupleMappedParams.add(n_par);
              mapped_args.add(myTupleArg);
              slots.remove(n_par);
            }
          }
          cnt += 1;
          mapped_params_count += 1;
        }
        if (
          tuple_length_known && (mapped_params_count < tuple_length) || // not exhausted
          mapped_params_count == 0 // unknown length must consume at least first param
        ) {
          tuple_arg_not_exhausted = true;
        }
      }
      // map *param to the leftmost chunk of unmapped positional args
      // NOTE: ignores the structure of nested-tuple params!
      if (tuple_par != null) {
        i = 0;
        while (i < arguments.length && mapped_args.contains(arguments[i]) && isPositionalArg(arguments[i])) {
          i += 1; // skip first mapped args
        }
        if (i < arguments.length && isPositionalArg(arguments[i])) {
          while (i < arguments.length && !mapped_args.contains(arguments[i]) && isPositionalArg(arguments[i])) {
            myPlainMappedParams.put(arguments[i], tuple_par);
            mapped_args.add(arguments[i]);
            i += 1;
          }
        }
      }
      // map unmapped *arg to *param
      if (myTupleArg != null && tuple_par != null) {
        if (!mapped_args.contains(myTupleArg)) {
          myTupleMappedParams.add(tuple_par);
          mapped_args.add(myTupleArg);
        }
        else if (! seen_named_args && tuple_arg_not_exhausted) {
          // case of (*(1, 2, 3)) -> (a, *b); map the rest of *arg to *param
          myTupleMappedParams.add(tuple_par);
          mapped_args.add(myTupleArg);
          tuple_arg_not_exhausted = false;
        }
      }
      if (tuple_arg_not_exhausted && ! tuple_dup_found) {
        markArgument(myTupleArg, PyArgumentList.ArgFlag.IS_TOO_LONG);
      }
      // map unmapped named params to **kwarg
      if (myKwdArg != null) {
        for (PyParameter par : parameters) {
          PyNamedParameter n_par = par.getAsNamed();
          if (n_par != null && !n_par.isKeywordContainer() && !n_par.isPositionalContainer() && slots.get(n_par) == null) {
            slots.put(n_par, myKwdArg);
          }
        }
      }
      // map unmapped **kwarg to **param
      if (myKwdArg != null && kwd_par != null && !mapped_args.contains(myKwdArg)) {
        myKwdMappedParams.add(kwd_par);
        mapped_args.add(myKwdArg);
      }
      // fill in ret, mark unmapped named params
      for (Map.Entry<PyNamedParameter, PyExpression> pair : slots.entrySet()) {
        PyNamedParameter n_par = pair.getKey();
        PyExpression arg = pair.getValue();
        if (arg == null) {
          if (!n_par.hasDefaultValue()) myUnmappedParams.add(n_par);
        }
        else {
          if (arg == myTupleArg) {
            myTupleMappedParams.add(n_par);
          }
          else if (arg == myKwdArg) {
            myKwdMappedParams.add(n_par);
          }
          else {
            myPlainMappedParams.put(arg, n_par);
          }
        }
      }
      // mark unmapped args
      for (PyExpression arg : slots.values()) {
        if (arg != null) mapped_args.add(arg);
      }
      for (PyExpression arg : arguments) {
        if (!mapped_args.contains(arg)) {
          final EnumSet<PyArgumentList.ArgFlag> flags = myArgFlags.get(arg);
          if (flags == null || flags.isEmpty()) {
            markArgument(arg, PyArgumentList.ArgFlag.IS_UNMAPPED);
          }
        }

      }
    }

    private static boolean isPositionalArg(PyExpression arg) {
      return !(arg instanceof PyKeywordArgument) && !(arg instanceof PyStarArgument);
    }

    public boolean isImplicitlyResolved() {
      return myMarkedCallee == null ? false : myMarkedCallee.isImplicitlyResolved();
    }

    /**
     * @return A mapping argument->parameter for non-starred arguments (but includes starred parameters).
     */
    public @NotNull
    Map<PyExpression, PyNamedParameter> getPlainMappedParams() {
      return myPlainMappedParams;
    }

    @NotNull
    public Map<PyExpression, List<PyNamedParameter>> getNestedMappedParams() {
      return myNestedMappedParams;
    }

    /**
     * @return First *arg, or null.
     */
    public PyStarArgument getTupleArg(){
      return myTupleArg;
    }

    /**
     * @return A list of parameters mapped to an *arg.
     */
    public @NotNull List<PyNamedParameter> getTupleMappedParams(){
      return myTupleMappedParams;
    }

    /**
     * @return First **arg, or null.
     */
    public PyStarArgument getKwdArg(){
      return myKwdArg;
    }

    /**
     * @return A list of parameters mapped to an **arg.
     */
    public @NotNull List<PyNamedParameter> getKwdMappedParams(){
      return myKwdMappedParams;
    }

    /**
     * @return A list of parameters for which no arguments were found ('missing').
     */
    public @NotNull
    List<PyNamedParameter> getUnmappedParams(){
      return myUnmappedParams;
    }

    /**
     * @return result of a resolveCallee() against the function call to which the paramater list belongs.
     */
    @Nullable
    public PyCallExpression.PyMarkedCallee getMarkedCallee() {
      return myMarkedCallee;
    }

    /**
     * @return Lists all args with their flags.
     */
    public Map<PyExpression, EnumSet<PyArgumentList.ArgFlag>> getArgumentFlags(){
      return myArgFlags;
    }

    public PyArgumentList getArgumentList() {
      return myArgumentList; // that is, 'outer'
    }

    protected PyExpression markArgument(PyExpression arg, PyArgumentList.ArgFlag... flags) {
      EnumSet<PyArgumentList.ArgFlag> argflags = myArgFlags.get(arg);
      if (argflags == null) {
        argflags = EnumSet.noneOf(PyArgumentList.ArgFlag.class);
      }
      ContainerUtil.addAll(argflags, flags);
      myArgFlags.put(arg, argflags);
      return arg;
    }
  }
}<|MERGE_RESOLUTION|>--- conflicted
+++ resolved
@@ -152,11 +152,7 @@
       final Callable callable = (Callable)resolved;
       int implicitOffset = getImplicitArgumentCount(callable, wrappedFlag, flags, is_by_instance);
       if (!isConstructorCall && PyNames.NEW.equals(callable.getName())) {
-<<<<<<< HEAD
-        implicitOffset -= 1; // case of Class.__new__
-=======
-        implicitOffset = Math.max(implicitOffset - 1, 0); // case of Class.__new__
->>>>>>> f6138ddc
+        implicitOffset = Math.min(implicitOffset - 1, 0); // case of Class.__new__
       }
       implicitOffset = implicitOffset < 0? 0: implicitOffset; // wrong source can trigger strange behaviour
       return new PyCallExpression.PyMarkedCallee(callable, flags, implicitOffset,
